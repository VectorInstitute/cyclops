--- conflicted
+++ resolved
@@ -25,38 +25,14 @@
    "metadata": {},
    "outputs": [],
    "source": [
-<<<<<<< HEAD
-    "from cyclops.data.slicer import SpliceSpec\n",
-    "from cyclops.monitor import ClinicalShiftApplicator, Detector, Reductor, TSTester\n",
-    "from cyclops.monitor.utils import apply_transforms"
-   ]
-  },
-  {
-   "cell_type": "markdown",
-   "id": "6df16752",
-   "metadata": {},
-   "source": [
-    "## Query Data"
-   ]
-  },
-  {
-   "cell_type": "code",
-   "execution_count": null,
-   "id": "77e7dccf",
-   "metadata": {},
-   "outputs": [],
-   "source": [
-    "import os\n",
-=======
->>>>>>> 65e2cc97
     "from functools import partial\n",
     "\n",
     "from monai.transforms import AddChanneld, Compose, Lambdad, Resized, ToDeviced\n",
     "from torchxrayvision.models import DenseNet\n",
     "\n",
-    "from cyclops.datasets.loader import load_nihcxr\n",
-    "from cyclops.datasets.slicer import SliceSpec\n",
-    "from cyclops.datasets.utils import apply_transforms\n",
+    "from cyclops.data.loader import load_nihcxr\n",
+    "from cyclops.data.slicer import SliceSpec\n",
+    "from cyclops.data.utils import apply_transforms\n",
     "from cyclops.monitor import ClinicalShiftApplicator, Detector, Reductor, TSTester\n",
     "from cyclops.monitor.plotter import plot_drift_experiment, plot_drift_timeseries\n",
     "from cyclops.monitor.utils import get_device\n",

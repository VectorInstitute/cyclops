{
 "cells": [
  {
   "cell_type": "markdown",
   "id": "6b2520a8-d4ad-4941-8ea7-71fdd631225f",
   "metadata": {},
   "source": [
    "# NIHCXR Synthetic Drift - Categorical Shift"
   ]
  },
  {
   "cell_type": "markdown",
   "id": "275fdb05",
   "metadata": {},
   "source": [
    "## Load Libraries"
   ]
  },
  {
   "cell_type": "code",
   "execution_count": 5,
   "id": "8aa3302d",
   "metadata": {},
   "outputs": [],
   "source": [
<<<<<<< HEAD
    "from cyclops.monitor.datasets import NIHCXRDataset\n",
    "\n",
=======
>>>>>>> 9488b4a5
    "from cyclops.monitor import (\n",
    "    Detector,\n",
    "    Experimenter,\n",
    "    Reductor,\n",
    "    SyntheticShiftApplicator,\n",
    "    TSTester,\n",
    ")\n",
<<<<<<< HEAD
    "\n",
    "from cyclops.monitor.plotter import plot_drift_samples_pval\n",
    "from torchxrayvision.models import DenseNet"
=======
    "from cyclops.monitor.plotter import plot_drift_samples_pval\n",
    "from cyclops.monitor.utils import Loader"
>>>>>>> 9488b4a5
   ]
  },
  {
   "cell_type": "markdown",
   "id": "6df16752",
   "metadata": {},
   "source": [
    "## Query Data"
   ]
  },
  {
   "cell_type": "code",
<<<<<<< HEAD
   "execution_count": 2,
   "id": "3b16b869",
   "metadata": {},
   "outputs": [],
   "source": [
    "# Load the dataset\n",
    "dataset = NIHCXRDataset(cfg_path=\"../../../cyclops/monitor/datasets/configs/nihcxr.yaml\")\n",
    "dataset, metadata, metadata_mapping = dataset.get_data()"
=======
   "execution_count": null,
   "id": "77e7dccf",
   "metadata": {},
   "outputs": [],
   "source": [
    "import os\n",
    "\n",
    "import pandas as pd\n",
    "from datasets import Dataset, Image\n",
    "\n",
    "from cyclops.monitor.utils import nihcxr_preprocess"
   ]
  },
  {
   "cell_type": "code",
   "execution_count": null,
   "id": "ec473d88",
   "metadata": {},
   "outputs": [],
   "source": [
    "nihcxr_dir = \"~/NIHCXR\"\n",
    "df = pd.read_csv(os.path.join(nihcxr_dir, \"Data_Entry_2017.csv\"))\n",
    "df = nihcxr_preprocess(df, nihcxr_dir)\n",
    "nih_ds = Dataset.from_pandas(df, preserve_index=False)\n",
    "nih_ds = nih_ds.cast_column(\"image\", Image())"
>>>>>>> 9488b4a5
   ]
  },
  {
   "cell_type": "markdown",
   "id": "c06f808d",
   "metadata": {},
   "source": [
    "## Initalize Reductor, Tester & Detector"
   ]
  },
  {
   "cell_type": "code",
   "execution_count": 7,
   "id": "e350f886",
   "metadata": {},
   "outputs": [],
   "source": [
    "reductor = Reductor(\n",
    "    dr_method=\"bbse-soft\",\n",
    "    model=DenseNet,\n",
    "    weights=\"densenet121-res224-all\",\n",
    ")\n",
    "\n",
    "tester = TSTester(\n",
    "    tester_method=\"mmd\",\n",
    ")\n",
    "\n",
    "detector = Detector(\n",
    "    reductor=reductor,\n",
    "    tester=tester,\n",
    "    device='cuda'\n",
    ")\n",
<<<<<<< HEAD
    "\n",
    "detector.fit(dataset, progress=False)"
=======
    "with Loader(\"Initializing the detector...\"):\n",
    "    detector.fit(nih_ds, progress=False)"
>>>>>>> 9488b4a5
   ]
  },
  {
   "cell_type": "markdown",
   "id": "bc9302e3",
   "metadata": {},
   "source": [
    "## Setup Baseline Experiment"
   ]
  },
  {
   "cell_type": "code",
   "execution_count": null,
   "id": "60c6c946",
   "metadata": {},
   "outputs": [],
   "source": [
    "baseline_experiment = Experimenter(\n",
    "    \"sensitivity_test\",\n",
    "    detector=detector,\n",
    ")"
   ]
  },
  {
   "cell_type": "markdown",
   "id": "b40cf9e1",
   "metadata": {},
   "source": [
    "## Setup Drift Experiments (Categorical Shift)"
   ]
  },
  {
   "cell_type": "code",
   "execution_count": null,
   "id": "ce636179",
   "metadata": {},
   "outputs": [],
   "source": [
    "shiftapplicators = []\n",
    "shift_type = [\"categorical_shift\"] * 3\n",
    "cat_col = [\"gender\", \"view\", \"age\"]\n",
    "target_categories = [\"M\", \"PA\", \"18-35\"]\n",
    "\n",
    "for s_type, col, target in zip(shift_type, cat_col, target_categories):\n",
    "    shiftapplicators.append(\n",
    "        SyntheticShiftApplicator(\n",
    "            shift_type=s_type,\n",
    "            categorical_column=col,\n",
    "            target_category=target,\n",
    "        )\n",
    "    )\n",
    "\n",
    "experiments = []\n",
    "for shiftapplicator in shiftapplicators:\n",
    "    drift_experiment = Experimenter(\n",
    "        \"sensitivity_test\",\n",
    "        detector=detector,\n",
    "        shiftapplicator=shiftapplicator,\n",
    "    )\n",
    "    experiments.append(drift_experiment)"
   ]
  },
  {
   "cell_type": "markdown",
   "id": "2c3f38c1",
   "metadata": {},
   "source": [
    "## Run Experiments"
   ]
  },
  {
   "cell_type": "code",
   "execution_count": null,
   "id": "checked-supervisor",
   "metadata": {},
   "outputs": [],
   "source": [
    "baseline_results = baseline_experiment.run(nih_ds)\n",
    "drift_results = []\n",
    "for experiment in experiments:\n",
    "    drift_results.append(experiment.run(nih_ds))"
   ]
  },
  {
   "cell_type": "markdown",
   "id": "e961b85c",
   "metadata": {},
   "source": [
    "## Gather Results"
   ]
  },
  {
   "cell_type": "code",
   "execution_count": null,
   "id": "bee367e8",
   "metadata": {},
   "outputs": [],
   "source": [
    "results_dict = {}\n",
    "results_dict.update({\"baseline\": baseline_results})\n",
    "for itr, result in enumerate(drift_results):\n",
    "    results_dict.update({f\"{cat_col[itr]}: {target_categories[itr]}\": result})"
   ]
  },
  {
   "cell_type": "markdown",
   "id": "03342cc7",
   "metadata": {},
   "source": [
    "## Plot Experimental Results"
   ]
  },
  {
   "cell_type": "code",
   "execution_count": null,
   "id": "5f96bc43",
   "metadata": {},
   "outputs": [],
   "source": [
    "plot_drift_samples_pval(results_dict, 0.05)"
   ]
  }
 ],
 "metadata": {
  "kernelspec": {
   "display_name": "pycyclops-4J2PL5I8-py3.9",
   "language": "python",
   "name": "python3"
  },
  "language_info": {
   "codemirror_mode": {
    "name": "ipython",
    "version": 3
   },
   "file_extension": ".py",
   "mimetype": "text/x-python",
   "name": "python",
   "nbconvert_exporter": "python",
   "pygments_lexer": "ipython3",
   "version": "3.9.7"
  },
  "vscode": {
   "interpreter": {
    "hash": "a3020bd91ee2a3fe37ba2e4a754058255d6b04fc00c4b4bebbda2c828f5bd9d4"
   }
  }
 },
 "nbformat": 4,
 "nbformat_minor": 5
}<|MERGE_RESOLUTION|>--- conflicted
+++ resolved
@@ -23,11 +23,6 @@
    "metadata": {},
    "outputs": [],
    "source": [
-<<<<<<< HEAD
-    "from cyclops.monitor.datasets import NIHCXRDataset\n",
-    "\n",
-=======
->>>>>>> 9488b4a5
     "from cyclops.monitor import (\n",
     "    Detector,\n",
     "    Experimenter,\n",
@@ -35,14 +30,8 @@
     "    SyntheticShiftApplicator,\n",
     "    TSTester,\n",
     ")\n",
-<<<<<<< HEAD
-    "\n",
-    "from cyclops.monitor.plotter import plot_drift_samples_pval\n",
-    "from torchxrayvision.models import DenseNet"
-=======
     "from cyclops.monitor.plotter import plot_drift_samples_pval\n",
     "from cyclops.monitor.utils import Loader"
->>>>>>> 9488b4a5
    ]
   },
   {
@@ -55,16 +44,6 @@
   },
   {
    "cell_type": "code",
-<<<<<<< HEAD
-   "execution_count": 2,
-   "id": "3b16b869",
-   "metadata": {},
-   "outputs": [],
-   "source": [
-    "# Load the dataset\n",
-    "dataset = NIHCXRDataset(cfg_path=\"../../../cyclops/monitor/datasets/configs/nihcxr.yaml\")\n",
-    "dataset, metadata, metadata_mapping = dataset.get_data()"
-=======
    "execution_count": null,
    "id": "77e7dccf",
    "metadata": {},
@@ -90,7 +69,6 @@
     "df = nihcxr_preprocess(df, nihcxr_dir)\n",
     "nih_ds = Dataset.from_pandas(df, preserve_index=False)\n",
     "nih_ds = nih_ds.cast_column(\"image\", Image())"
->>>>>>> 9488b4a5
    ]
   },
   {
@@ -123,13 +101,8 @@
     "    tester=tester,\n",
     "    device='cuda'\n",
     ")\n",
-<<<<<<< HEAD
-    "\n",
-    "detector.fit(dataset, progress=False)"
-=======
     "with Loader(\"Initializing the detector...\"):\n",
     "    detector.fit(nih_ds, progress=False)"
->>>>>>> 9488b4a5
    ]
   },
   {

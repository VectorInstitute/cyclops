--- conflicted
+++ resolved
@@ -107,10 +107,7 @@
     "TEMP_DIR = \"./2cleaned\"\n",
     "TEMP_TARGETS = [OUTCOME_DEATH_PROCESSED]\n",
     "\n",
-<<<<<<< HEAD
     "TEMP_AGG_DIR = process_dir_save_path(\"./3aggregated\")\n",
-=======
->>>>>>> 49a6cd22
     "TIMESTEP_SIZE = 24\n",
     "WINDOW_DURATION = 144"
    ]
@@ -782,7 +779,6 @@
   },
   {
    "cell_type": "code",
-<<<<<<< HEAD
    "execution_count": 16,
    "id": "99bba923-c76e-40c1-b0ff-efac37bf9ff8",
    "metadata": {},
@@ -797,26 +793,12 @@
    "metadata": {},
    "source": [
     "-------------------------------------------------------------------"
-=======
-   "execution_count": null,
-   "id": "390fcb35-bc2a-46d4-b5a8-e58757810281",
-   "metadata": {},
-   "outputs": [],
-   "source": [
-    "# events = load_dataframe(\"events.parquet\")\n",
-    "# events = events.sample(n=int(len(events) / 20))"
->>>>>>> 49a6cd22
-   ]
-  },
-  {
-   "cell_type": "code",
-<<<<<<< HEAD
+   ]
+  },
+  {
+   "cell_type": "code",
    "execution_count": 371,
    "id": "390fcb35-bc2a-46d4-b5a8-e58757810281",
-=======
-   "execution_count": null,
-   "id": "75590a55-1b67-41d2-aad6-ebe4f0df08f1",
->>>>>>> 49a6cd22
    "metadata": {},
    "outputs": [],
    "source": [
@@ -825,11 +807,7 @@
   },
   {
    "cell_type": "code",
-<<<<<<< HEAD
    "execution_count": 388,
-=======
-   "execution_count": null,
->>>>>>> 49a6cd22
    "id": "6ebf0df6-9304-4146-b9d4-a18231c62040",
    "metadata": {},
    "outputs": [
@@ -842,10 +820,7 @@
     }
    ],
    "source": [
-<<<<<<< HEAD
     "t = time.time()\n",
-=======
->>>>>>> 49a6cd22
     "events = next(generator)"
    ]
   },

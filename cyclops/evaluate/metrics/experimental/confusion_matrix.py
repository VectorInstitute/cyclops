--- conflicted
+++ resolved
@@ -117,15 +117,9 @@
     >>> metric = BinaryConfusionMatrix()
     >>> metric(target, preds)
     Array([[2, 1],
-<<<<<<< HEAD
-           [1, 2]], dtype=int32)
+           [1, 2]], dtype=int64)
     >>> target = anp.asarray([[[0, 1], [1, 0], [0, 1]], [[1, 1], [0, 0], [1, 0]]])
     >>> preds = anp.asarray([[[0.59, 0.91], [0.91, 0.99], [0.63, 0.04]],
-=======
-           [1, 2]], dtype=int64)
-    >>> target = np.asarray([[[0, 1], [1, 0], [0, 1]], [[1, 1], [0, 0], [1, 0]]])
-    >>> preds = np.asarray([[[0.59, 0.91], [0.91, 0.99], [0.63, 0.04]],
->>>>>>> cfa1eff8
     ...                     [[0.38, 0.04], [0.86, 0.780], [0.45, 0.37]]])
 
     """

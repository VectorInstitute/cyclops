--- conflicted
+++ resolved
@@ -241,13 +241,8 @@
 
         # stop when full recall attained
         # and reverse the outputs so recall is decreasing
-<<<<<<< HEAD
-        last_ind = tps.searchsorted(tps[-1])
+        last_ind = tps.searchsorted(tps[-1], side="right")
         sliced = slice(last_ind, None, -1)
-=======
-        last_ind = tps.searchsorted(tps[-1], side="right")
-        sl = slice(last_ind, None, -1)
->>>>>>> 49288bec
 
         precision = np.hstack((precision[sliced], 1))
         recall = np.hstack((recall[sliced], 0))

--- conflicted
+++ resolved
@@ -343,9 +343,6 @@
             tests.append(field)
         if hasattr(field, "__fields__"):
             sweep_tests(field, tests)
-<<<<<<< HEAD
-        if isinstance(field, list) and len(field) != 0:
-=======
         if (
             isinstance(field, list)
             and len(field) != 0
@@ -353,7 +350,6 @@
             and not isinstance(field[0], int)
             and not isinstance(field[0], float)
         ):
->>>>>>> b467e707
             for item in field:
                 if isinstance(item, Test):
                     if len(field) == 1:
@@ -451,9 +447,6 @@
             graphics.append(field)
         if hasattr(field, "__fields__"):
             sweep_graphics(field, graphics, caption)
-<<<<<<< HEAD
-        if isinstance(field, list) and len(field) != 0:
-=======
         if (
             isinstance(field, list)
             and len(field) != 0
@@ -461,7 +454,6 @@
             and not isinstance(field[0], int)
             and not isinstance(field[0], float)
         ):
->>>>>>> b467e707
             for item in field:
                 if isinstance(item, Graphic):
                     if item.name == caption:
@@ -652,21 +644,6 @@
             ):
                 name = metric["type"][10:]
             name = name.replace(
-<<<<<<< HEAD
-                "Positive Predictive Value",
-                "Positive Predictive Value (PPV)",
-            )
-            name = name.replace(
-                "Negative Predictive Value",
-                "Negative Predictive Value (NPV)",
-            )
-            name = name.replace(
-                "False Positive Rate",
-                "False Positive Rate (FPR)",
-            )
-            name = name.replace(
-                "False Negative Rate",
-=======
                 "PositivePredictiveValue",
                 "Positive Predictive Value (PPV)",
             )
@@ -680,7 +657,6 @@
             )
             name = name.replace(
                 "FalseNegativeRate",
->>>>>>> b467e707
                 "False Negative Rate (FNR)",
             )
             name = name.replace(

--- conflicted
+++ resolved
@@ -38,7 +38,6 @@
             "test": Dataset.from_pandas(test_df),
         }
     )
-<<<<<<< HEAD
 
     # cast pathologies columns as float
     pathologies = ['Atelectasis',
@@ -70,7 +69,4 @@
             pd.date_range(start="10/20/2019", end="12/25/2019", periods=nih_ds['test'].num_rows),
         )
     nih_ds = nih_ds.cast_column(image_column, Image(decode=True))
-    return nih_ds
-=======
-    return nih_ds.cast_column("features", Image(decode=True))
->>>>>>> b3bc2804
+    return nih_ds
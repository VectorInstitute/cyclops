"""Vectorized data processing."""

from __future__ import annotations

import copy
import logging
from typing import Any, Callable, Dict, List, Optional, Sequence, Tuple, Union

import numpy as np

from cyclops.data.df.normalize import VectorizedNormalizer
from cyclops.data.df.split import split_idx
from cyclops.data.impute import np_fill_null_num
from cyclops.utils.common import list_swap
from cyclops.utils.file import save_array
from cyclops.utils.index import take_indices_over_axis
from cyclops.utils.log import setup_logging


# Logging.
LOGGER = logging.getLogger(__name__)
setup_logging(print_level="INFO", logger=LOGGER)


def process_axes(
    vecs: List[Vectorized],
    axes: Union[str, int, List[str], List[int]],
) -> List[int]:
    """Process a common axis (int/str) or list of axes (list of int/str).

    Parameters
    ----------
    vecs: list of Vectorized
        Vectorized datasets.
    axes: str or int or list or str or list of int, optional
        The axis, or axes if different in the different datasets, over which to
        intersect. Can provide axis indices (int) or names (str).

    Returns
    -------
    list of int
        The processed axes.

    """
    axes_list: List[int]
    if isinstance(axes, list):
        axes_list = [vec.get_axis(axes[i]) for i, vec in enumerate(vecs)]
    else:
        axes_list = [vec.get_axis(axes) for vec in vecs]

    if not len(vecs) == len(axes_list):
        raise ValueError(f"Got {len(axes_list)} axes but needed {len(vecs)}.")

    return axes_list


def intersect_vectorized(
    vecs: List[Vectorized],
    axes: Union[str, int, List[str], List[int]] = 0,
) -> Tuple[Vectorized, ...]:
    """Perform an intersection over the indexes of vectorized datasets.

    This is especially useful to align the samples of separate datasets.

    Parameters
    ----------
    vecs: list of Vectorized
        Vectorized datasets.
    axes: str or int or list or str or list of int, optional
        The axis, or axes if different in the datasets, over which to
        intersect. Can provide axis indices (int) or names (str).

    Returns
    -------
    tuple
        A tuple of the Vectorized objects in the same order as provided.

    """
    # Process axes
    axes_list: List[int] = process_axes(vecs, axes)

    # Get intersection
    index_sets = [set(vec.get_index(axes_list[i])) for i, vec in enumerate(vecs)]  # type: ignore
    intersect = np.array(list(set.intersection(*index_sets)))

    # Return intersected datasets
    intersected_vecs = [
        vec.take_with_index(axes_list[i], intersect) for i, vec in enumerate(vecs)
    ]

    return tuple(intersected_vecs)


def split_vectorized(
    vecs: List[Vectorized],
    fractions: Union[float, List[float]],
    axes: Union[str, int, List[str], List[int]] = 0,
    randomize: bool = True,
    seed: Optional[int] = None,
) -> Tuple[Tuple[Vectorized, ...], ...]:
    """Split vectorized datasets matching the index.

    Parameters
    ----------
    vecs: list of Vectorized
        Vectorized datasets.
    fractions: float or list of float
        Fraction(s) of samples between 0 and 1 to use for each split.
    axes: str or int or list or str or list of int, optional
        The axis, or axes if different in the datasets, over which to
        intersect. Can provide axis indices (int) or names (str).
    randomize: bool, default = True
        Whether to randomize the samples in the splits. Otherwise it splits
        the samples in the current order.
    seed: int, optional
        A seed for the randomization.

    Returns
    -------
    tuple of tuple of Vectorized
        A tuple of datasets of splits. All splits are Vectorized objects.

    """
    # Process axes
    axes_list: List[int] = process_axes(vecs, axes)

    indexes = [vec.indexes[axes_list[i]] for i, vec in enumerate(vecs)]

    # Check that index lengths are the same - inexpensive check
    index_lens = [len(index) for index in indexes]

    if index_lens.count(index_lens[0]) != len(index_lens):
        raise ValueError("Indexes must be the same. Consider intersecting the data.")

    # Check that indexes are exactly identical
    if not index_lens[0] == len(set.union(*[set(index) for index in indexes])):
        raise ValueError("Indexes must be the same. Consider intersecting the data.")

    index_splits = split_idx(
        fractions=fractions,
        n_samples=index_lens[0],
        randomize=randomize,
        seed=seed,
    )

<<<<<<< HEAD
    splits = [
        vec.split_by_indices(axes_list[i], index_splits)  # type: ignore
        for i, vec in enumerate(vecs)
    ]
=======
    splits = (
        vec.split_by_indices(axes_list[i], index_splits)  # type: ignore
        for i, vec in enumerate(vecs)
    )
>>>>>>> d1b5bcb9

    return tuple(splits)


class Vectorized:
    """Vectorized data.

    Attributes
    ----------
    data: numpy.ndarray
        Data.
    indexes: list of numpy.ndarray
        Names of each index in each dimension. E.g., for an array with shape
        (2, 10, 5), len(indexes) == 3, and len(indexes[0]) = 2.
    index_maps: list of dict
        A name to index map in each dimension.
    axis_names: list of str
        Axis names.
    is_normalized: bool
        Whether the Vectorized object has been normalized.

    """

    def __init__(
        self,
        data: np.typing.NDArray[Any],
        indexes: Sequence[Union[List[Any], np.typing.NDArray[Any]]],
        axis_names: List[str],
        is_normalized: bool = False,
    ) -> None:
        """Init."""
        if not isinstance(data, np.ndarray):
            raise ValueError("Data must be a numpy.ndarray.")
        if len(indexes) != data.ndim:
            raise ValueError(
                "Number of array axes and the number of indexes do not match.",
            )
        if len(axis_names) != data.ndim:
            raise ValueError(
                "Number of array axes and the number of axis names do not match.",
            )
        if not all(isinstance(name, str) for name in axis_names):
            raise ValueError("Axis names must be strings.")
        for i, index in enumerate(indexes):
            if not isinstance(index, list) and not isinstance(index, np.ndarray):
                raise ValueError("Indexes must be a list of list or numpy.ndarray.")

            index_ = np.array(index)
            if len(index_) != data.shape[i]:
                raise ValueError(
                    (
                        f"Axis {i} index has {len(index_)} elements, "
                        f"but the axis itself has length {data.shape[i]}."
                    ),
                )
            if len(np.unique(index_)) != len(index_):
                raise ValueError(
                    "Each index must have no duplicate values to uniquely identify.",
                )
            indexes[i] = index_  # type: ignore
        self.data: np.typing.NDArray[Any] = data
        self.indexes: List[np.typing.NDArray[Any]] = indexes  # type: ignore
        self.index_maps: List[Dict[Any, int]] = [
            {val: i for i, val in enumerate(index)} for index in indexes
        ]
        self.axis_names: List[str] = axis_names
        self.normalizer: Optional[VectorizedNormalizer] = None
        self.is_normalized = is_normalized

    @property
    def shape(self) -> Tuple[int, ...]:
        """Get data shape, as an attribute.

        Returns
        -------
        tuple
            Shape.

        """
        return self.data.shape

    def get_data(self) -> np.typing.NDArray[Any]:
        """Get the vectorized data.

        Returns
        -------
        numpy.ndarray
            The data.

        """
        return self.data

    def add_normalizer(
        self,
        axis: Union[str, int],
        normalization_method: Optional[str] = None,
        normalizer_map: Optional[Dict[str, str]] = None,
    ) -> None:
        """Add a normalizer.

        Parameters
        ----------
        axis: int
            Axis over which to normalize.
        normalization_method: str, optional
            Normalization method used for all over an axis.
        normalizer_map: dict
            Mapping from an index to normalization type, e.g., {"eventA": "standard"}.
        normalizers: dict
            Mapping from an index to a normalizer object.

        """
        if normalization_method is None and normalizer_map is None:
            raise ValueError(
                (
                    "Must specify normalization_method to normalize all features "
                    "with the same method, or normalization_map to map specific "
                    "indices to separate normalization methods."
                ),
            )
        if normalization_method is not None and normalizer_map is not None:
            raise ValueError(
                "Cannot specify both normalization_method and normalization_map.",
            )

        if self.normalizer is not None:
            LOGGER.warning("Replacing existing normalizer.")

        axis_index = self.get_axis(axis)
        index_map = self.index_maps[axis_index]
        if normalizer_map is None:
            # Use the same normalization method for all features
            normalizer_map = {feat: normalization_method for feat in index_map}  # type: ignore
        else:
            missing = set(normalizer_map.keys()) - set(index_map.keys())
            if len(missing) != 0:
                raise ValueError(f"Invalid index values {', '.join(missing)}.")
        normalizer = VectorizedNormalizer(axis_index, normalizer_map)
        self.normalizer = normalizer

    def add_normalizer_direct(self, normalizer: VectorizedNormalizer) -> None:
        """Directly add a normalizer by supplying the VectorizedNormalizer.

        Parameters
        ----------
        normalizer: VectorizedNormalizer
            Normalizer to add.

        """
        if not isinstance(normalizer, VectorizedNormalizer):
            raise ValueError("Normalizer must be a VectorizedNormalizer.")

        if self.normalizer is not None:
            LOGGER.warning("Replacing existing normalizer.")
        self.normalizer = normalizer

    def fit_normalizer(self) -> None:
        """Fit the normalizer."""
        if self.normalizer is None:
            raise ValueError("Must add a normalizer.")
        if self.normalizer.is_fit:
            LOGGER.warning("Re-fitting existing normalizer.")
        index_map = self.index_maps[self.normalizer.axis]
        self.normalizer.fit(self.data, index_map)

    def normalize(self) -> None:
        """Normalize.

        Requires a normalizer to be added and that the data is not already normalized.

        """
        if self.normalizer is None:
            raise ValueError("No normalizer was added.")
        if self.is_normalized:
            raise ValueError("Data normalized. Cannot normalize.")
        index_map = self.index_maps[self.normalizer.axis]
        self.normalizer.transform(self.data, index_map)
        self.is_normalized = True

    def inverse_normalize(self) -> None:
        """Inverse normalize.

        Requires a normalizer to be added and that the data is already normalized.

        """
        if self.normalizer is None:
            raise ValueError("No normalizer was added.")
        if not self.is_normalized:
            raise ValueError("Data not normalized. Cannot inverse normalize.")
        index_map = self.index_maps[self.normalizer.axis]
        self.normalizer.inverse_transform(self.data, index_map)
        self.is_normalized = False

    def save(self, save_path: str, file_format: str = "npy") -> str:
        """Save data to file.

        Parameters
        ----------
        save_path: str
            Path where the file will be saved.
        file_format: str
            File format of the file to save.

        Returns
        -------
        str
            Processed save path for upstream use.

        """
        return save_array(self.data, save_path, file_format=file_format)

    def take_with_indices(
        self,
        axis: Union[str, int],
        indices: Union[List[Any], np.typing.NDArray[Any]],
    ) -> Vectorized:
        """Get data by indexing an axis.

        Parameters
        ----------
        axis: int or str
            Axis index or name.
        indices
            Array/list of indices to take along the axis.

        Returns
        -------
        numpy.ndarray
            Indexed data.

        """
        axis_index = self.get_axis(axis)
        # Index the data accordingly
        data = take_indices_over_axis(self.data, axis_index, indices)
        # Create the corresponding indexes
        new_indexes = list(self.indexes)
        new_indexes[axis_index] = [self.indexes[axis_index][ind] for ind in indices]  # type: ignore
        vec = Vectorized(
            data,
            new_indexes,
            self.axis_names,
            is_normalized=self.is_normalized,
        )
        # Add normalizers (and possibly a subset of the existing normalizers if
        # splitting on the normalization axis)
        if self.normalizer is not None:
            if axis != self.normalizer.axis:
                normalizer = copy.deepcopy(self.normalizer)
            else:
                normalizer = self.normalizer.subset(vec.indexes[self.normalizer.axis])
            vec.add_normalizer_direct(normalizer)

        return vec

    def take_with_index(
        self,
        axis: Union[str, int],
        index: Union[List[Any], np.typing.NDArray[Any]],
    ) -> Vectorized:
        """Get data by indexing an axis using its index.

        Parameters
        ----------
        axis: int or str
            Axis index or name.
        index: numpy.ndarray or list of any
            Array/list of index values to take along the axis.

        Returns
        -------
        numpy.ndarray
            Indexed data.

        """
        axis_index = self.get_axis(axis)
        index_map = self.index_maps[axis_index]
        if not isinstance(index, list) and not isinstance(index, np.ndarray):
            raise ValueError("Index must either be a list or a NumPy array.")
        # Map values to indices
        missing = [val for val in index if val not in index_map]
        if len(missing) > 0:
            raise ValueError(f"Index does not have values {', '.join(missing)}.")
        indices = [index_map[val] for val in index]

        return self.take_with_indices(axis_index, indices)

    def get_axis(self, axis: Union[int, str]) -> int:
        """Get an array axis by index or by name.

        Parameters
        ----------
        axis: int or str
            Axis index or name.

        Returns
        -------
        int
            Axis index.

        """
        # If an index was given
        if isinstance(axis, int):
            if axis >= len(self.indexes) or axis < 0:
                raise ValueError("Axis out of bounds.")
            return axis
        # If an axis name was given
        if isinstance(axis, str):
            if self.axis_names is None:
                raise ValueError(
                    "Axis cannot be a string unless axis_names were specified.",
                )
            if axis not in self.axis_names:
                raise ValueError(
                    f"Axis {axis} does not exist in: {', '.join(self.axis_names)}",
                )
            return self.axis_names.index(axis)

        raise ValueError("Axis is an invalid type. Must be an int or string.")

    def get_index(self, axis: Union[int, str]) -> np.typing.ArrayLike:
        """Get an axis index by index or by name.

        Parameters
        ----------
        axis: int or str
            Axis index or name.

        Returns
        -------
        numpy.ndarray
            Index for the given axis.

        """
        return self.indexes[self.get_axis(axis)]

    def get_index_map(self, axis: Union[int, str]) -> Dict[Any, int]:
        """Get an axis index by index or by name.

        Parameters
        ----------
        axis: int or str
            Axis index or name.

        Returns
        -------
        dict
            Index map for the given axis.

        """
        return self.index_maps[self.get_axis(axis)]

    def split_by_indices(
        self,
        axis: Union[str, int],
        indices: List[Union[List[Any], np.typing.NDArray[Any]]],
        allow_drops: bool = False,
    ) -> Tuple[Vectorized, ...]:
        """Split the data over an axis using indices.

        Parameters
        ----------
        axis: int or str
            Axis index or name.
        indices: list of numpy.ndarray
            A list of the indices in each split.
        allow_drops:
            If True and certain indices or index names do not appear in any of the
            splits, then drop any which do not appear. Otherwise, raises an error.

        Returns
        -------
        tuple of Vectorized
            Data splits.

        """
        axis_index = self.get_axis(axis)
        # Check for invalid duplicate indices
        all_vals = np.concatenate(indices).ravel()
        if len(all_vals) != len(np.unique(all_vals)):
            raise ValueError(
                "Splits cannot contain duplicate values. "
                "Ensure all values are unique across the splits.",
            )
        if not allow_drops:
            required_indices = set(np.arange(self.data.shape[axis_index]))
            diff = required_indices - set(all_vals)
            if len(diff) > 0:
                raise ValueError("Not allowing dropping and missing certain values.")
        vec_splits = []
        for split_indices in indices:
            vec_splits.append(self.take_with_indices(axis_index, split_indices))

        return tuple(vec_splits)

    def split_by_index(
        self,
        axis: Union[str, int],
        index_names: List[Union[List[Any], np.typing.NDArray[Any]]],
        allow_drops: bool = False,
    ) -> Tuple[Vectorized, ...]:
        """Split the data over an axis using index names.

        Parameters
        ----------
        axis: int or str
            Axis index or name.
        index_names: list of numpy.ndarray or list of any
            A list of the index names in each split.
        allow_drops:
            If True and certain indices or index names do not appear in any of the
            splits, then drop any which do not appear. Otherwise, raises an error.

        Returns
        -------
        tuple of Vectorized
            Data splits.

        """
        axis_index = self.get_axis(axis)
        index_map = self.index_maps[axis_index]
        indices: List[Union[List[Any], np.typing.NDArray[Any]]] = []
        for names in index_names:
            indices.append([])
            for name in names:
                # If a name is not in the index_map but allowing drops, then ignore it
                if name not in index_map:
                    if allow_drops:
                        continue
                    raise ValueError(f"Invalid index name {name}.")
                indices[-1].append(index_map[name])  # type: ignore
            indices[-1] = np.array(indices[-1])

        return self.split_by_indices(
            axis=axis_index,
            indices=indices,
            allow_drops=allow_drops,
        )

    def split_by_fraction(
        self,
        axis: Union[str, int],
        fractions: Union[float, List[float]],
        randomize: bool = True,
        seed: Optional[int] = None,
    ) -> Tuple[Vectorized, ...]:
        """Split the data over an axis using split fractions.

        Parameters
        ----------
        axis: int or str
            Axis index or name.
        fractions: float or list of float
            Fraction(s) of samples between 0 and 1 to use for each split.
        randomize: bool, default = True
            Whether to randomize the samples in the splits. Otherwise it splits
            the samples in the current order.
        seed: int, optional
            A seed for the randomization.

        Returns
        -------
        tuple of Vectorized
            Data splits.

        """
        axis_index = self.get_axis(axis)
        indices = split_idx(
            fractions=fractions,
            n_samples=self.data.shape[axis_index],
            randomize=randomize,
            seed=seed,
        )

        return self.split_by_indices(
            axis=axis_index,
            indices=indices,  # type: ignore
            allow_drops=False,
        )

    def split_out(
        self,
        axis: Union[str, int],
        index_names: Union[List[Any], np.typing.ArrayLike],
    ) -> Tuple[Vectorized, ...]:
        """Split out some indexes by name.

        Parameters
        ----------
        axis: int or str
            Axis index or name.
        index_names: list of numpy.ndarray or list of any
            A list of the index names in each split.

        Returns
        -------
        tuple of Vectorized
            Two Vectorized objects. The first has the remaining over the relevant
            axis, and the second has those selected index names.

        """
        axis_index = self.get_axis(axis)
        index_names = np.array(index_names)
        remaining = np.setdiff1d(self.indexes[axis_index], index_names)

        return self.split_by_index(
            axis=axis_index,
            index_names=[remaining, index_names],
            allow_drops=False,
        )

    def remove_with_index(
        self,
        axis: Union[str, int],
        index_names: Union[List[Any], np.typing.ArrayLike],
    ) -> Vectorized:
        """Split out some indexes by name.

        Parameters
        ----------
        axis: int or str
            Axis index or name.
        index_names: numpy.ndarray or list of any
            A list of index name to remove.

        Returns
        -------
        Vectorized
            A new Vectorized object with the selected indexes removed.

        """
        axis_index = self.get_axis(axis)
        index_names = np.array(index_names)
        remaining = np.setdiff1d(self.indexes[axis_index], index_names)

        return self.take_with_index(axis_index, remaining)

    def rename_axis(self, axis: Union[str, int], name: str) -> None:
        """Rename an axis.

        Parameters
        ----------
        axis: int or str
            Old axis index or name.
        name: str
            New axis name.

        """
        axis_index = self.get_axis(axis)
        self.axis_names[axis_index] = name

    def swap_axes(
        self,
        axis1: Union[str, int],
        axis2: Union[str, int],
    ) -> None:
        """Swap the position of one axis for another position.

        Other axes remain in their original order.

        Parameters
        ----------
        axis1: int or str
            First axis to swap.
        axis2: int or str
            Second axis to swap.

        """
        # Process axes
        axis1_index: int = self.get_axis(axis1)
        axis2_index: int = self.get_axis(axis2)
        # Call moveaxis before meta changes in case there are errors
        self.data = np.swapaxes(self.data, axis1_index, axis2_index)
        # Update meta
        self.indexes = list_swap(self.indexes, axis1_index, axis2_index)
        self.index_maps = list_swap(self.index_maps, axis1_index, axis2_index)
        self.axis_names = list_swap(self.axis_names, axis1_index, axis2_index)
        # Update axis on which the normalizer acts if it was switched
        if self.normalizer is not None:
            if self.normalizer.axis == axis1_index:
                self.normalizer.axis = axis2_index
            elif self.normalizer.axis == axis2_index:
                self.normalizer.axis = axis1_index

    def value_counts(
        self,
        axis: Union[str, int],
        index: Any,
    ) -> Tuple[Any, ...]:
        """Return the value counts for a given axis and index.

        Parameters
        ----------
        axis: int or str
            Axis index or name
        index: any
            Index name in the axis for which to get the value counts.

        """
        axis_index = self.get_axis(axis)
        index_map = self.index_maps[axis_index]
        data = take_indices_over_axis(self.data, axis_index, [index_map[index]])

        return np.unique(data, return_counts=True)

    def _check_index_exp(self, index_exp: Tuple[slice, ...]) -> None:
        """Check that an index expression is valid.

        Parameters
        ----------
        index_exp: tuple
            Should be a tuple of slice objects.

        """
        if not isinstance(index_exp, tuple):
            raise ValueError("Index expression must be a tuple.")
        for i in index_exp:
            if not isinstance(i, slice):
                raise ValueError(
                    (
                        "Index expression must consist only of slices. "
                        "Consider using the vec_index_exp."
                    ),
                )

    def impute_over_axis(
        self,
        axis: Union[str, int],
        impute_fn: Callable[[np.typing.ArrayLike], np.typing.ArrayLike],
        index_exp: Optional[Tuple[slice, ...]] = None,
    ) -> None:
        """Imputes values over an axis, treating the other axes as grouping.

        For example, imputing over the timesteps of an event for some encounter.

        Parameters
        ----------
        axis: int or str
            Axis index or name over which to impute.
        impute_fn: callable
            An imputation function, which takes in and outputs a same-size 1D array.
        index_exp: tuple, optional
            A tuple of slice objects enabling imputation of only a subset of the data.

        """
        axis_index = self.get_axis(axis)
        if index_exp is not None:
            self._check_index_exp(index_exp)
            sliced_data = self.data[index_exp]
            self.data[index_exp] = np.apply_along_axis(
                impute_fn,
                axis_index,
                sliced_data,
            )
        else:
            self.data = np.apply_along_axis(impute_fn, axis_index, self.data)

    def impute(
        self,
        impute_axis: Union[str, int],
        data_axis: Union[str, int],
        impute_fn: Callable[[np.typing.ArrayLike], np.typing.ArrayLike],
    ) -> None:
        """Impute missing values with forward/backward fill with feature mean.

        Parameters
        ----------
        impute_axis : Union[str, int]
            Axis index or name over which to impute.
        data_axis : Union[str, int]
            Axis index or name over which to iterate.
        impute_fn : Callable
            An imputation function, which takes in and outputs a same-size 1D array.

        """
        self.impute_over_axis(impute_axis, impute_fn)
        axis = self.get_axis(data_axis)

        for i in range(self.data.shape[axis]):
            index_exp = vec_index_exp[:, :, i]
            data_slice = self.data[index_exp]
            mean = np.nanmean(data_slice)
            func = lambda x: np_fill_null_num(x, mean)  # noqa: E731,B023
            self.impute_over_axis(impute_axis, func, index_exp=index_exp)

    def concat_over_axis(
        self,
        axis: Union[str, int],
        arr: np.typing.NDArray[Any],
        concat_index: Union[List[Any], np.typing.NDArray[Any]],
    ) -> Vectorized:
        """Concatenate an array over an axis to create a new Vectorized object.

        In other words, the indexes of the array are assumed to be identical
        to this object's, except along a single axis, which is the axis over
        which the data is concatenated.

        Parameters
        ----------
        axis: int or str
            Axis index or name over which to concatenate.
        arr: numpy.ndarray
            Array of data to concatenate. Required to have the same shape except in the
            axis over which the concatenation occurs. Indexes are assumed to be aligned.
        concat_index: numpy.ndarray or list
            Index names being concatenated over the axis.

        Returns
        -------
        Vectorized
            Vectorized object with the concatenated data and indexes.

        """
        axis_index = self.get_axis(axis)
        concat_index = np.array(concat_index)
        # Check dimensionality for issues
        shape = self.shape
        arr_shape = arr.shape
        if len(concat_index) != arr.shape[axis_index]:
            raise ValueError(
                "Incorrect number of index names for the data to concatenate.",
            )
        if len(shape) != len(arr_shape):
            raise ValueError("Array must have the same number of dimensions.")
        equal_shape = [arr_shape[i] == shape[i] for i in range(len(shape))]
        equal_shape = (
            equal_shape[:axis_index] + equal_shape[axis_index + 1 :]  # noqa: E203
        )
        if not all(equal_shape):
            raise ValueError(
                "Array shape must be identical except along the concatenated axis.",
            )
        # Check that none of the new indexes already exist
        index_inter = np.intersect1d(self.indexes[axis_index], concat_index)
        if len(index_inter) > 0:
            raise ValueError(f"Forbidden intersection of indexes: {index_inter}.")
        # Concatenate and return a new Vectorized object
        res = np.concatenate([self.data, arr], axis=axis_index)
        indexes = [ind.copy() for ind in self.indexes]
        indexes[axis_index] = np.concatenate([indexes[axis_index], concat_index])

        return Vectorized(res, indexes, self.axis_names)


class VectorizedIndexExpression:
    """Functions similar to the NumPy IndexExpression for simplified slicing.

    Different from the NumPy IndexExpression, it treats singular indices as ranges such
    that no axes are dropped, e.g., [1, 3:4, 2] is equivalent to [1:2, 3:4, 2:3]. This
    is necessary to keep the same axes in the same order for Vectorized objects.

    """

    def __getitem__(self, item: Tuple[Any, ...]) -> Tuple[slice, ...]:
        """Create index expression using slice notation.

        Parameters
        ----------
        item: tuple

        """
        return tuple(slice(i, i + 1) if isinstance(i, int) else i for i in item)


vec_index_exp = VectorizedIndexExpression()<|MERGE_RESOLUTION|>--- conflicted
+++ resolved
@@ -143,17 +143,10 @@
         seed=seed,
     )
 
-<<<<<<< HEAD
-    splits = [
-        vec.split_by_indices(axes_list[i], index_splits)  # type: ignore
-        for i, vec in enumerate(vecs)
-    ]
-=======
     splits = (
         vec.split_by_indices(axes_list[i], index_splits)  # type: ignore
         for i, vec in enumerate(vecs)
     )
->>>>>>> d1b5bcb9
 
     return tuple(splits)
 

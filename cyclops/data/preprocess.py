--- conflicted
+++ resolved
@@ -6,13 +6,7 @@
 
 
 def nihcxr_preprocess(
-<<<<<<< HEAD
     df: pd.DataFrame, nihcxr_dir: str, image_key: str = "image"
-=======
-    df: pd.DataFrame,
-    nihcxr_dir: str,
-    image_key: str = "features",
->>>>>>> b3bc2804
 ) -> pd.DataFrame:
     """Preprocess NIHCXR dataframe.
 

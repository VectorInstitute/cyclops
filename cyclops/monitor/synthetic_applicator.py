"""SyntheticShiftApplicator class."""
import math
<<<<<<< HEAD
from typing import Callable, Dict
=======
from typing import Optional
>>>>>>> 88c52765

import numpy as np
import pandas as pd
from datasets.arrow_dataset import Dataset
from sklearn.feature_selection import SelectKBest

from .utils import get_args


class SyntheticShiftApplicator:
    """The SyntheticShiftApplicator class is used induce synthetic dataset shift.

    Examples
    --------
    >>> from drift_detection.experimenter import Experimenter
    >>> from sklearn.datasets import load_diabetes
    >>> X, y = load_diabetes(return_X_y=True)
    >>> X_tr, X_te, y_tr, y_te = train_test_split(X, y, test_size=0.5, random_state=42)
    >>> applicator = SyntheticShiftApplicator(shift_type="gn_shift")
    >>> X_shift, y_shift = applicator.apply_shift(X_train, noise_amt=0.1, delta=0.1)

    Parameters
    ----------
    shift_type: str
        method used to induce shift in data. Options include:
        "gn_shift", "ko_shift", "cp_shift", "mfa_shift", "bn_shift", "tolerance_shift"

    """

    def __init__(self, shift_type: str, **kwargs):
        self.shift_type = shift_type

        self.shift_types: Dict[str, Callable[..., Dataset]] = {
            "gn_shift": gaussian_noise_shift,
            "ko_shift": knockout_shift,
            "fs_shift": feature_swap_shift,
            "fa_shift": feature_association_shift,
            "bn_shift": binary_noise_shift,
        }
        self.shift_args = get_args(self.shift_types[self.shift_type], kwargs)

        if self.shift_type not in self.shift_types:
            raise ValueError(f"shift_type must be one of {self.shift_types.keys()}")

    def apply_shift(self, dataset: Dataset):
        """apply_shift.

        Returns
        -------
        X: numpy.matrix
            Data to have noise added

        """
        ds_shift = self.shift_types[self.shift_type](dataset, **self.shift_args)

        return ds_shift


def gaussian_noise_shift(
    X: np.matrix,
    noise_amt: float = 0.5,
    normalization: float = 1,
    delta: float = 0.5,
    clip: bool = False,
):
    """Create gaussian noise of specificed parameters in input data.

    Parameters
    ----------
    X: numpy.matrix
        covariate data
    noise_amt: int
        standard deviation of gaussian noise
    normalization: int
        normalization parameter to divide noise by (e.g. 255 for images)
    delta: float
        fraction of data affected

    Returns
    -------
    X: numpy.matrix
        covariate data with gaussian noise
    indices: list
        indices of data affected

    """
    # add if temporal then flatten then unflatten at end
    X_df = pd.DataFrame(X)

    bin_cols = X_df.loc[:, (X_df.isin([0, 1])).all()].columns.values
    c_cols = [x for x in X_df.columns if x not in bin_cols]
    indices = np.random.choice(X.shape[0], math.ceil(X.shape[0] * delta), replace=False)
    X_mod = X[np.ix_(indices, c_cols)]

    if len(c_cols) == 1:
        noise = np.random.normal(0, noise_amt / normalization, X_mod.shape[0]).reshape(
            X_mod.shape[0], 1
        )
    else:
        noise = np.random.normal(
            0, noise_amt / normalization, (X_mod.shape[0], len(c_cols))
        )
    if clip:
        X_mod = np.clip(X_mod + noise, 0.0, 1.0)
    else:
        X_mod = X_mod + noise

    X[np.ix_(indices, c_cols)] = X_mod

    return X


# Remove instances of a single class.
def knockout_shift(
    X: np.matrix,
    y: np.ndarray,
    delta: float = 0.5,
    shift_class: int = 1,
):
    """Create class imbalance by removing a fraction of samples from a class.

    Parameters
    ----------
    X: numpy.matrix
        covariate data
    y: list
        label data
    cl: int
        class (e.g. 0,1,2,3, etc.)
    delta: float
        fraction of samples removed

    Returns
    -------
    X: numpy.matrix
        covariate data with class imbalance
    y: numpy.array
        placeholer for labels

    """
    del_indices = np.where(y == shift_class)[0]
    until_index = math.ceil(delta * len(del_indices))
    if until_index % 2 != 0:
        until_index = until_index + 1
    del_indices = del_indices[:until_index]
    X = np.delete(X, del_indices, axis=0)
    y = np.delete(y, del_indices, axis=0)
    return X


def feature_swap_shift(
    X: np.matrix,
    y: np.ndarray,
<<<<<<< HEAD
    X_ref: np.matrix = None,
    y_ref: np.ndarray = None,
=======
    X_ref: Optional[np.ndarray] = None,
    y_ref: Optional[np.ndarray] = None,
>>>>>>> 88c52765
    shift_class: int = 1,
    n_shuffle: float = 0.25,
    rank: bool = False,
):
    """Feature swap shift swaps features on a changepoint axis.

    Parameters
    ----------
    X_ref: numpy.matrix
        source data
    y_ref: list
        source label
    X: numpy.matrix
        target data
    y: list
        target label
    cl: int
        class (e.g. 0,1,2,3, etc.)
    n_shuffle: float
        number of features to shuffle
    rank: Bool
        should features should be ranked or not?

    Returns
    -------
    X: numpy.matrix
        covariate data with feature swap
    y: numpy.array
        labels for covariate data

    """
    if isinstance(X_ref, np.ndarray):
        n_feats = X_ref.shape[1]
    n_shuffle_feats = int(n_shuffle * n_feats)

    # Get importance values - should sub for model-specific
    selector = SelectKBest(k=n_feats)
    selection = selector.fit(X_ref, y_ref)
    ranked_x = sorted(
        zip(selection.scores_, selection.get_support(indices=True)), reverse=True
    )
    shuffle_list = list(range(0, n_feats))

    # Get shuffled features
    if rank:
        prev = shuffle_list[ranked_x[0][1]]
        for i in range(n_shuffle_feats):
            shuffle_list[ranked_x[i][1]] = shuffle_list[
                ranked_x[(i + 1) % n_shuffle_feats][1]
            ]
        shuffle_list[ranked_x[i][1]] = prev
    else:
        prev = shuffle_list[ranked_x[n_feats - n_shuffle_feats][1]]
        for i in range(n_feats - n_shuffle_feats, n_feats):
            shuffle_list[ranked_x[i][1]] = shuffle_list[ranked_x[(i + 1) % n_feats][1]]
        shuffle_list[ranked_x[i][1]] = prev

    # Shuffle features
    for i in range(len(X)):
        if y[i] == shift_class:
            X[i, :] = X[i, shuffle_list]
    return X


def feature_association_shift(
    X: np.matrix,
    n_shuffle: float = 0.25,
    keep_rows_constant: bool = True,
    repermute_each_column: bool = True,
):
    """Multiway feature association shift swaps individuals within features.

    Parameters
    ----------
    X: numpy.matrix
        target data
    y: list
        target label
    cl: int
        class (e.g. 0,1,2,3, etc.)
    n_shuffle: floatnumpy.matrix
        number of individuals to shuffle
    keep_rows_constant:
        are the permutations the same across features?
    repermute_each_column:
        are the individuals selected for permutation the same across features?

    Returns
    -------
    X: numpy.matrix
        covariate data with feature association
    y: numpy.array
        placeholder for labels

    """
    n_inds = X.shape[0]
    n_shuffle_inds = int(n_shuffle * n_inds)
    shuffle_start = np.random.randint(n_inds - n_shuffle_inds)
    shuffle_end = shuffle_start + n_shuffle_inds
    shuffle_list = np.random.permutation(range(shuffle_start, shuffle_end))
    for i in range(X.shape[1]):
        rng = np.random.default_rng(i)
        rng.random(1)
        if repermute_each_column:
            shuffle_start = np.random.randint(n_inds - n_shuffle_inds)
            shuffle_end = shuffle_start + n_shuffle_inds
        if not keep_rows_constant:
            shuffle_list = np.random.permutation(range(shuffle_start, shuffle_end))
        indices = (
            list(range(0, shuffle_start))
            + list(shuffle_list)
            + list(range(shuffle_end, n_inds))
        )
        # Implement so that it changes only for a specific class
        X[:, i] = X[indices, i]

    return X


def binary_noise_shift(
    X: np.matrix,
    prob: float = 0.5,
    delta: float = 0.5,
):
    """Create binary noise of specificed parameters in input data.

    Parameters
    ----------
    X: numpy.matrix
        covariate data
    p: float
        Proportion of case to control
    delta: float
        fraction of data affected

    Returns
    -------
    X: numpy.matrix
        covariate data with binary noise
    indices: list
        indices of data affected

    """
    # add if temporal then flatten then unflatten at end
    X_df = pd.DataFrame(X)
    bin_cols = X_df.loc[:, (X_df.isin([0, 1])).all()].columns.values
    indices = np.random.choice(X.shape[0], math.ceil(X.shape[0] * delta), replace=False)
    X_mod = X[indices, :][:, bin_cols]

    if X_mod.shape[1] == 1:
        noise = np.random.binomial(1, prob, X_mod.shape[0])
    else:
        noise = np.random.binomial(1, prob, (X_mod.shape[0], X_mod.shape[1]))

    X[np.ix_(indices, bin_cols)] = noise

    return X<|MERGE_RESOLUTION|>--- conflicted
+++ resolved
@@ -1,10 +1,6 @@
 """SyntheticShiftApplicator class."""
 import math
-<<<<<<< HEAD
 from typing import Callable, Dict
-=======
-from typing import Optional
->>>>>>> 88c52765
 
 import numpy as np
 import pandas as pd
@@ -158,13 +154,8 @@
 def feature_swap_shift(
     X: np.matrix,
     y: np.ndarray,
-<<<<<<< HEAD
     X_ref: np.matrix = None,
     y_ref: np.ndarray = None,
-=======
-    X_ref: Optional[np.ndarray] = None,
-    y_ref: Optional[np.ndarray] = None,
->>>>>>> 88c52765
     shift_class: int = 1,
     n_shuffle: float = 0.25,
     rank: bool = False,

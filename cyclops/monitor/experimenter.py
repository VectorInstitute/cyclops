--- conflicted
+++ resolved
@@ -76,20 +76,6 @@
         """
         if self.shiftapplicator is not None:
             if isinstance(self.shiftapplicator, ClinicalShiftApplicator):
-<<<<<<< HEAD
-                X_source, X_target = self.shiftapplicator.apply_shift(
-                    X, metadata, metadata_mapping
-                )
-                self.detector.fit(X_source, progress=False)
-                X_target = self.detector.transform(X_target)
-            else:
-                self.detector.fit(X, progress=False)
-                if isinstance(X, torch.utils.data.Dataset):
-                    X = self.detector.transform(X)
-                X_target = self.shiftapplicator.apply_shift(
-                    X, metadata, metadata_mapping
-                )
-=======
                 ds_source, ds_target = self.shiftapplicator.apply_shift(dataset)
                 self.detector.fit(ds_source, progress=False)
                 X_target, _ = self.detector.transform(ds_target)
@@ -98,7 +84,6 @@
                 if isinstance(dataset, Dataset):
                     dataset, _ = self.detector.transform(dataset)
                 X_target, _ = self.shiftapplicator.apply_shift(dataset)
->>>>>>> 9488b4a5
         else:
             self.detector.fit(dataset, progress=False)
 

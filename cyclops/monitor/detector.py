--- conflicted
+++ resolved
@@ -8,12 +8,8 @@
 
 from cyclops.monitor.reductor import Reductor
 from cyclops.monitor.tester import DCTester, TSTester
-<<<<<<< HEAD
 
 from cyclops.monitor.utils import get_args, get_device
-=======
-from cyclops.monitor.utils import get_args
->>>>>>> 9488b4a5
 
 
 class Detector:

"""Aggregation functions."""

import logging
from dataclasses import dataclass
from datetime import datetime
<<<<<<< HEAD
from typing import Callable, List, Optional, Union
=======
from typing import Callable, Optional
>>>>>>> 63fb0bf2

import numpy as np
import pandas as pd
from tqdm import tqdm

from codebase_ops import get_log_file_path
from cyclops.processors.column_names import (
    ADMIT_TIMESTAMP,
    ENCOUNTER_ID,
    EVENT_NAME,
    EVENT_TIMESTAMP,
    EVENT_VALUE,
    TIMESTEP,
)
from cyclops.processors.constants import MEAN, MEDIAN
<<<<<<< HEAD
from cyclops.processors.utils import log_counts_step
from cyclops.query.utils import to_list
=======
from cyclops.processors.util import log_counts_step
>>>>>>> 63fb0bf2
from cyclops.utils.log import setup_logging
from cyclops.utils.profile import time_function

# Logging.
LOGGER = logging.getLogger(__name__)
setup_logging(log_path=get_log_file_path(), print_level="INFO", logger=LOGGER)


@dataclass
class Aggregator:
    """Aggregation options for temporal data.

    Parameters
    ----------
    strategy: str, optional
        Strategy to aggregate within bucket. ['mean', 'median']
    bucket_size: float, optional
        Size of a single step in the time-series in hours.
        For example, if 2, temporal data is aggregated into bins of 2 hrs.
    window: float, optional
        Window length in hours, to consider for creating time-series.
        For example if its 100 hours, then all temporal data upto
        100 hours for a given encounter is considered. The start time of
        the time-series by default would be the earliest event recorded for that
        encounter, for example the first lab test. It can also be the admission
        time or a custom timestamp if provided.
    start_at_admission: bool, optional
        Flag to say if the window should start at the time of admission.
    start_window_ts: datetime.datetime, optional
        Specific time from which the window should start.

    """

    strategy: str = MEAN
    bucket_size: int = 1
    window: int = 24
    start_at_admission: bool = False
    start_window_ts: Optional[datetime] = None


def get_aggfunc(aggregation_strategy: str) -> Callable:
    """Return an aggregation function corresponding to the strategy.

    Parameters
    ----------
    strategy: str, optional
        Strategy for aggregation, options are ['mean', 'median']

    Returns
    -------
    Callable
        The aggregation function.

    Raises
    ------
    NotImplementedError
        Asserts if supplied input strategy option is not recognised (implemented).

    """
    if aggregation_strategy == MEAN:
        return np.mean
    if aggregation_strategy == MEDIAN:
        return np.median

    raise NotImplementedError(f"Provided {aggregation_strategy} is not a valid one!")


def get_earliest_ts_encounter(timestamps: pd.DataFrame) -> pd.Series:
    """Get the timestamp of the earliest event for an encounter.

    Given 2 columns, i.e. encounter ID, and timestamp of events,
    this function finds the timestamp of the earliest event for an
    encounter, and returns that timestamp for all events.

    Parameters
    ----------
    timestamps: pandas.DataFrame
        Event timestamps and encounter IDs in a dataframe.

    Returns
    -------
    pandas.Series
        A series with earliest timestamp among events for each encounter.

    """
    earliest_ts_encounters = {}
    for encounter_id, grouped_ts in timestamps.groupby(ENCOUNTER_ID):
        earliest_ts_encounters[encounter_id] = min(grouped_ts[EVENT_TIMESTAMP])
    earliest_ts = pd.Series(index=timestamps.index, dtype="datetime64[ns]")
    for index, (encounter_id, _) in timestamps.iterrows():
        earliest_ts[index] = earliest_ts_encounters[encounter_id]

    return earliest_ts


def filter_upto_window(
    data: pd.DataFrame,
    window: int = 24,
    start_at_admission: bool = False,
    start_window_ts: datetime = None,
) -> pd.DataFrame:
    """Filter data based on window value.

    For e.g. if window is 24 hrs, then all data for the encounter
    upto after 24 hrs after the first event timestamp are considered. If
    'start_at_admission' is True, the all events before admission are dropped.
    Optionally, a start timestamp can be provided as the starting point to the
    window.

    Parameters
    ----------
    data: pandas.DataFrame
        Data before filtering.
    window: int, optional
        Window (no. of hrs) upto after admission to consider.
    start_at_admission: bool, optional
        Flag to say if the window should start at the time of admission.
    start_window_ts: datetime.datetime, optional
        Specific time from which the window should start.

    Returns
    -------
    pandas.DataFrame
        Filtered data frame, with aggregates collected within window.

    Raises
    ------
    ValueError
        Incase user specifies both 'start_at_admission' and 'start_window_ts',
        an error is raised.

    """
    if start_at_admission and start_window_ts:
        raise ValueError("Can only have a unique starting point for window!")

    data_filtered = data.copy()
    sample_time = data_filtered[EVENT_TIMESTAMP]
    start_time = get_earliest_ts_encounter(
        data_filtered[[ENCOUNTER_ID, EVENT_TIMESTAMP]]
    )
    if start_at_admission:
        start_time = data_filtered[ADMIT_TIMESTAMP]
    if start_window_ts:
        start_time = start_window_ts
    data_filtered = data_filtered.loc[sample_time >= start_time]
    window_condition = (sample_time - start_time) / pd.Timedelta(hours=1)
    data_filtered = data_filtered.loc[window_condition <= window]

    return data_filtered


def gather_events_into_single_bucket(
    data: pd.DataFrame, aggregation_strategy: str
) -> pd.DataFrame:
    """Gather events into single bucket.

    If aggregation window and bucket size are the same, then
    all events fall into the same bucket, and hence instead of a
    time-series, a single feature value per event is gathered.

    Parameters
    ----------
    data: pandas.DataFrame
        Input data.
    aggregation_strategy: str
        Aggregation strategy within bucket.

    Returns
    -------
    pandas.DataFrame:
        Processed event features.

    """
    features = pd.pivot_table(
        data,
        values=EVENT_VALUE,
        index=ENCOUNTER_ID,
        columns=[EVENT_NAME],
        aggfunc=get_aggfunc(aggregation_strategy),
    )

    return features


def aggregate_values_in_bucket(values: pd.Series, strategy: str = "mean") -> np.float64:
    """Aggregate multiple values within a bucket into single value.

    Based on the strategy, collapse multiple values into a single
    value. For example, if strategy is 'mean', then return
    mean of values.

    Parameters
    ----------
    values: pandas.Series
        List of input values that fall within the same bucket.
    strategy: str, optional
        Strategy for aggregation, options are ['mean', 'median']

    Returns
    -------
    numpy.float64
        Single aggregated numerical value for the bucket.

    """
    return get_aggfunc(strategy)(values)


@time_function
def gather_event_features(data: pd.DataFrame, aggregator: Aggregator) -> pd.DataFrame:
    """Gather events from encounters into time-series features.

    All the event data is grouped based on encounters. For each
    encounter, the number of timesteps is determined, and the
    event value for each event belonging to a timestep
    is gathered accordingly to create a DataFrame of features,
    where the number of feature columns is equal to number of
    event names, e.g. lab tests + vital measurements. The features
    DataFrame is then indexable using encounter_id and timestep.
    If 'aggregator.window' and 'aggregator.bucket_size' are the same,
    a faster groupby, since the result is a single feature value (i.e. single
    timestep) and not a time-series.

    Parameters
    ----------
    data: pandas.DataFrame
        Input data.
    aggregator: cyclops.processor.Aggregator
        Aggregation options.

    Returns
    -------
    pandas.DataFrame:
        Processed event features.

    """
    log_counts_step(data, "Gathering event features...", columns=True)

    data = filter_upto_window(
        data,
        window=aggregator.window,
        start_at_admission=aggregator.start_at_admission,
        start_window_ts=aggregator.start_window_ts,
    )
    log_counts_step(data, "Filtering events within window...", columns=True)

    event_names = list(data[EVENT_NAME].unique())

    # All events are placed in a single bucket, hence not a time-series.
    if aggregator.window == aggregator.bucket_size:
        return gather_events_into_single_bucket(data, aggregator.strategy)

    columns = [ENCOUNTER_ID, TIMESTEP] + event_names
    features = pd.DataFrame(columns=columns)
    grouped_events = data.groupby([ENCOUNTER_ID])

    for encounter_id, events in tqdm(grouped_events):
        events[TIMESTEP] = (
            events[EVENT_TIMESTAMP] - min(events[EVENT_TIMESTAMP])
        ) / pd.Timedelta(hours=aggregator.bucket_size)
        events[TIMESTEP] = events[TIMESTEP].astype("int")

        num_timesteps = max(events[TIMESTEP].unique())
        for timestep in range(num_timesteps + 1):
            events_values_timestep = pd.Series(
                [np.nan for _ in range(len(event_names))], index=event_names
            )
            events_timestep = events[events[TIMESTEP] == timestep]
            grouped_events_timestep = events_timestep.groupby([EVENT_NAME])

            for event_name, event_timestep in grouped_events_timestep:
                events_values_timestep[event_name] = aggregate_values_in_bucket(
                    event_timestep[EVENT_VALUE], strategy=aggregator.strategy
                )
            events_values_timestep = pd.DataFrame(
                [[encounter_id, timestep, *events_values_timestep]],
                columns=columns,
            )
            features = pd.concat([features, events_values_timestep])

    features = features.reset_index(drop=True)
    features = features.set_index([ENCOUNTER_ID, TIMESTEP])

    return features


@time_function
def gather_static_features(data: pd.DataFrame) -> pd.DataFrame:
    """Gathers encounter specific static features.

    Patient statics gathered into features. This function groups patient static
    information, checks to see if there is a unique static value for that given
    encounter, and creates a feature column with that unique value.

    Parameters
    ----------
    data: pandas.DataFrame
        Input DataFrame.

    Returns
    -------
    pandas.DataFrame:
        Processed static features.

    """
    log_counts_step(data, "Gathering static features...", columns=True)
    encounters = list(data[ENCOUNTER_ID].unique())
    col_names = [col_name for col_name in data.columns if col_name != ENCOUNTER_ID]
    features = pd.DataFrame(index=encounters, columns=col_names)
    features.index.name = ENCOUNTER_ID

    grouped = data.groupby([ENCOUNTER_ID])
    for encounter_id, statics in grouped:
        for col_name in col_names:
            if statics[col_name].nunique() != 1:
                LOGGER.warning(
                    """None or Duplicate values encountered in patient statics,
                    in %s column, skipped for processing!""",
                    col_name,
                )
                continue
            features.loc[encounter_id, col_name] = statics[col_name].unique()[0]

    return features


def infer_statics(
    data: pd.DataFrame, groupby_cols: Union[str, List[str]] = ENCOUNTER_ID
) -> List[str]:
    """Infer static columns using the unique values in a groupby object.

    Parameters
    ----------
    data: pandas.DataFrame
        Input DataFrame.
    groupby_cols: str or list of str
        Columns by which to group.

    Returns
    -------
    list of string:
        Names of the static columns.

    """
    # Process group by columns
    groupby_cols = to_list(groupby_cols)
    if not set(groupby_cols).issubset(set(data.columns)):
        raise ValueError(f"{groupby_cols} must be a subset of {list(data.columns)}")

    # Group by columns
    grouped = data.groupby(groupby_cols)

    # True if there is 1 unique value in a column for a given encounter ID,
    # or 0 to account for if all of the values are NaN
    grouped_unique_limited = grouped.apply(lambda x: x.nunique(dropna=True) <= 1)

    # For each column, get the number of groups which satisfied the above condition
    num_one_unique = grouped_unique_limited.sum()

    # If all groups satisfied the condition
    static_cols = set(num_one_unique[num_one_unique == grouped.ngroups].index)

    # Return a list of the static columns (not including ENCOUNTER_ID)
    static_cols = static_cols - set(groupby_cols)
    return list(static_cols)<|MERGE_RESOLUTION|>--- conflicted
+++ resolved
@@ -3,11 +3,7 @@
 import logging
 from dataclasses import dataclass
 from datetime import datetime
-<<<<<<< HEAD
 from typing import Callable, List, Optional, Union
-=======
-from typing import Callable, Optional
->>>>>>> 63fb0bf2
 
 import numpy as np
 import pandas as pd
@@ -23,12 +19,8 @@
     TIMESTEP,
 )
 from cyclops.processors.constants import MEAN, MEDIAN
-<<<<<<< HEAD
-from cyclops.processors.utils import log_counts_step
-from cyclops.query.utils import to_list
-=======
 from cyclops.processors.util import log_counts_step
->>>>>>> 63fb0bf2
+from cyclops.query.util import to_list
 from cyclops.utils.log import setup_logging
 from cyclops.utils.profile import time_function
 

"""Mortality Prediction Task."""

import logging
from typing import Any, Dict, List, Optional, Sequence, Union

import numpy as np
import pandas as pd
from datasets import Dataset, DatasetDict, config
from sklearn.compose import ColumnTransformer
from sklearn.exceptions import NotFittedError

from cyclops.data.slicer import SliceSpec
from cyclops.evaluate.evaluator import evaluate
from cyclops.evaluate.metrics.factory import create_metric
from cyclops.evaluate.metrics.metric import MetricCollection
from cyclops.models.catalog import _model_names_mapping, _static_model_keys
from cyclops.models.wrappers import WrappedModel
from cyclops.models.wrappers.sk_model import SKModel
from cyclops.tasks.base import BaseTask
from cyclops.tasks.utils import to_numpy
from cyclops.utils.log import setup_logging

LOGGER = logging.getLogger(__name__)
setup_logging(print_level="INFO", logger=LOGGER)

# pylint: disable=function-redefined, dangerous-default-value


class MortalityPredictionTask(BaseTask):
    """Mortality prediction task for tabular data as binary classification."""

    def __init__(
        self,
        models: Union[
            str,
            WrappedModel,
            Sequence[Union[str, WrappedModel]],
            Dict[str, WrappedModel],
        ],
<<<<<<< HEAD
        task_features: List[str] = [
=======
        task_features: Union[str, List[str]] = [
>>>>>>> edb99099
            "age",
            "sex",
            "admission_type",
            "admission_location",
        ],
<<<<<<< HEAD
        task_target: List[str] = ["outcome_death"],
        models_config_path: Optional[Union[str, Dict[str, str]]] = None,
=======
        task_target: Union[str, List[str]] = ["outcome_death"],
>>>>>>> edb99099
    ):
        """Mortality prediction task for tabular data.

        Parameters
        ----------
        models
            The model(s) to be used for training, prediction, and evaluation.
        task_features : List[str]
            List of feature names.
        task_target : str
            List of target names.

        """
<<<<<<< HEAD
        super().__init__(models, task_features, task_target, models_config_path)
=======
        self.models = prepare_models(models)
        self._validate_models()
        self.task_features = (
            [task_features] if isinstance(task_features, str) else task_features
        )
        self.task_target = (
            [task_target] if isinstance(task_target, str) else task_target
        )
        self.trained_models = []
        self.pretrained_models = []
>>>>>>> edb99099

    @property
    def task_type(self) -> str:
        """The classification task type.

        Returns
        -------
        str
            Classification task type.

        """
        return "binary"

    @property
    def data_type(self) -> str:
        """The data type.

        Returns
        -------
        str
            The data type.

        """
        return "tabular"

    def _validate_models(self):
        """Validate the models for the task data type."""
        assert all(
            _model_names_mapping.get(model.model.__name__) in _static_model_keys
            for model in self.models.values()
        ), "All models must be static type model."

    def list_models_params(self) -> Dict[str, Any]:
        """List the parameters of the models in the task.

        Returns
        -------
        Dict[str, Any]
            Dictionary of model parameters.

        """
        return {n: m.get_params() for n, m in self.models.items()}

<<<<<<< HEAD
=======
    def add_model(
        self,
        model: Union[str, WrappedModel, Dict[str, WrappedModel]],
    ):
        """Add a model to the task.

        Parameters
        ----------
        model : Union[str, WrappedModel, Dict[str, WrappedModel]]
            Model to be added.

        """
        model_dict = prepare_models(model)
        if set(model_dict.keys()).issubset(self.list_models()):
            LOGGER.error(
                "Failed to add the model. A model with same name already exists."
            )
        else:
            self.models.update(model_dict)
            LOGGER.info("%s is added to task models.", ", ".join(model_dict.keys()))

    def get_model(self, model_name: Optional[str] = None) -> Tuple[str, WrappedModel]:
        """Get a model. If more than one model exists, the name should be specified.

        Parameters
        ----------
        model_name : Optional[str], optional
            Model name, required if more than one model exists, by default None

        Returns
        -------
        Tuple[str, WrappedModel]
            The model name and the model object.

        Raises
        ------
        ValueError
            If more than one model exists and no name is specified.
        ValueError
            If no model exists with the specified name.

        """
        if self.models_count > 1 and not model_name:
            raise ValueError(f"Please specify a model from {self.list_models()}")
        if model_name and model_name not in self.list_models():
            raise ValueError(
                f"The model {model_name} does not exist. "
                "You can add the model using Task.add_model()"
            )

        model_name = model_name if model_name else self.list_models()[0]
        model = self.models[model_name]

        return model_name, model

>>>>>>> edb99099
    def train(
        self,
        X: Union[np.ndarray, pd.DataFrame, Dataset, DatasetDict],
        y: Optional[Union[np.ndarray, pd.Series]] = None,
        model_name: Optional[str] = None,
        transforms: Optional[ColumnTransformer] = None,
        best_model_params: Optional[dict] = None,
        splits_mapping: dict = {"train": "train", "validation": "validation"},
        **kwargs,
    ) -> WrappedModel:
        """Fit a model on tabular data.

        Parameters
        ----------
        X_train : Union[np.ndarray, pd.DataFrame, Dataset, DatasetDict]
            Data features.
        y_train : Optional[Union[np.ndarray, pd.Series]]
            Data labels, required when the input data is not a Hugging Face dataset, \
                by default None
        model_name : Optional[str], optional
            Model name, required if more than one model exists, \
                by default None
        transforms : Optional[ColumnTransformer], optional
            Transformations to be applied to the data before \
                fitting the model, by default Noney default None
        splits_mapping: Optional[dict], optional
            Mapping from 'train', 'validation' and 'test' to dataset splits names \
                used when input is a dataset dictionary, \
                by default {"train": "train", "validation": "validation"}

        Returns
        -------
        WrappedModel
            The trained model.

        """
        model_name, model = self.get_model(model_name)
        if isinstance(X, (Dataset, DatasetDict)):
            if best_model_params:
                metric = best_model_params.pop("metric", None)
                method = best_model_params.pop("method", "grid")
                model.find_best(
                    best_model_params,
                    X,
                    feature_columns=self.task_features,
                    target_columns=self.task_target,
                    transforms=transforms,
                    metric=metric,
                    method=method,
                    splits_mapping=splits_mapping,
                    **kwargs,
                )
            else:
                model.fit(
                    X,
                    feature_columns=self.task_features,
                    target_columns=self.task_target,
                    transforms=transforms,
                    splits_mapping=splits_mapping,
                    **kwargs,
                )

        else:
            if y is None:
                raise ValueError(
                    "Missing data labels 'y'. Please provide the labels for \
                    the training data when not using a Hugging Face dataset \
                    as the input."
                )

            X = to_numpy(X)
            if transforms is not None:
                try:
                    X = transforms.transform(X)
                except NotFittedError:
                    X = transforms.fit_transform(X)
            y = to_numpy(y)
            assert len(X) == len(y)

            if best_model_params:
                metric = best_model_params.pop("metric", None)
                method = best_model_params.pop("method", "grid")
                model.find_best(
                    best_model_params,
                    X,
                    y=y,
                    metric=metric,
                    method=method,
                    **kwargs,
                )
            else:
                model.fit(X, y, **kwargs)

        self.trained_models.append(model_name)
        return model

    def load_pretrained_model(
        self,
        filepath: str,
        model_name: Optional[str] = None,
        **kwargs,
    ) -> WrappedModel:
        """Load a pretrained model.

        Parameters
        ----------
        filepath : str
            Path to the save model.
        model_name : Optional[str], optional
            Model name, required if more than one model exists, by default Nonee

        Returns
        -------
        WrappedModel
            The loaded model.

        """
        model_name, model = self.get_model(model_name)
        model.load_model(filepath, **kwargs)
        self.pretrained_models.append(model_name)
        return model

    def predict(
        self,
        dataset: Union[np.ndarray, pd.DataFrame, Dataset, DatasetDict],
        model_name: Optional[str] = None,
        transforms: Optional[ColumnTransformer] = None,
        proba: bool = True,
        splits_mapping: dict = {"test": "test"},
        **kwargs,
    ) -> Union[np.ndarray, Dataset]:
        """Predict mortality on the given dataset.

        Parameters
        ----------
        dataset : Union[np.ndarray, pd.DataFrame, Dataset, DatasetDict]
            Data features.
        model_name : Optional[str], optional
            Model name, required if more than one model exists, by default None
        transforms : Optional[ColumnTransformer], optional
            Transformations to be applied to the data before \
                prediction. This is used when the input is a \
                Hugging Face Dataset, by default None, by default None
        proba: bool
            Predict probabilities, default True
        splits_mapping: Optional[dict], optional
            Mapping from 'train', 'validation' and 'test' to dataset splits names, \
            used when input is a dataset dictionary, by default {"test": "test"}

        Returns
        -------
        Union[np.ndarray, Dataset]
            Predicted labels or the Hugging Face dataset with predicted labels.

        Raises
        ------
        NotFittedError
            If the model is not fitted or not loaded with a pretrained estimator.

        """
        model_name, model = self.get_model(model_name)
        if model_name not in self.pretrained_models + self.trained_models:
            raise NotFittedError(
                "It seems you have neither trained the model nor \
                loaded a pretrained model."
            )

        if isinstance(dataset, (Dataset, DatasetDict)):
            if proba and isinstance(model, SKModel):
                return model.predict_proba(
                    dataset,
                    feature_columns=self.task_features,
                    transforms=transforms,
                    model_name=model_name,
                    splits_mapping=splits_mapping,
                    **kwargs,
                )

            return model.predict(
                dataset,
                feature_columns=self.task_features,
                transforms=transforms,
                model_name=model_name,
                splits_mapping=splits_mapping,
                **kwargs,
            )

        dataset = to_numpy(dataset)

        if transforms is not None:
            try:
                dataset = transforms.transform(dataset)
            except NotFittedError:
                LOGGER.warning("Fitting preprocessor on evaluation dataset.")
                dataset = transforms.fit_transform(dataset)

        if proba and isinstance(model, SKModel):
            predictions = model.predict_proba(dataset, **kwargs)
        else:
            predictions = model.predict(dataset, **kwargs)

        return predictions

    def evaluate(
        self,
        dataset: Union[Dataset, DatasetDict],
        metrics: Union[List[str], MetricCollection],
        model_names: Optional[Union[str, List[str]]] = None,
        transforms: Optional[ColumnTransformer] = None,
        prediction_column_prefix: str = "predictions",
        splits_mapping: dict = {"test": "test"},
        slice_spec: Optional[SliceSpec] = None,
        batch_size: int = config.DEFAULT_MAX_BATCH_SIZE,
        remove_columns: Optional[Union[str, List[str]]] = None,
    ) -> Dict[str, Any]:
        """Evaluate model(s) on a HuggingFace dataset.

        Parameters
        ----------
        dataset : Union[Dataset, DatasetDict]
            HuggingFace dataset.
        metrics : Union[List[str], MetricCollection]
            Metrics to be evaluated.
        model_names : Union[str, List[str]], optional
            Model names to be evaluated, if not specified all fitted models \
                will be used for evaluation, by default None
        transforms : Optional[ColumnTransformer], optional
            Transformations to be applied to the data before prediction, \
                by default None
        prediction_column_prefix : str, optional
            Name of the prediction column to be added to \
                the dataset, by default "predictions"
        splits_mapping: Optional[dict], optional
            Mapping from 'train', 'validation' and 'test' to dataset splits names \
                used when input is a dataset dictionary, by default {"test": "test"}
        slice_spec : Optional[SlicingConfig], optional
            Specifications for creating a slices of a dataset, by default None
        batch_size : int, optional
            Batch size for batched prediction and evaluation, \
                by default config.DEFAULT_MAX_BATCH_SIZE
        remove_columns : Optional[Union[str, List[str]]], optional
            Unnecessary columns to be removed from the dataset, by default None

        Returns
        -------
        Dict[str, Any]
            Dictionary with evaluation results.

        """
        if isinstance(metrics, list) and len(metrics):
            metrics = [
                create_metric(
                    m, task=self.task_type, num_labels=len(self.task_features)
                )
                for m in metrics
            ]
            metrics = MetricCollection(metrics)

        if isinstance(model_names, str):
            model_names = [model_names]
        elif not model_names:
            model_names = self.pretrained_models + self.trained_models

        for model_name in model_names:
            if model_name not in self.pretrained_models + self.trained_models:
                LOGGER.warning(
                    "It seems you have neither trained the model nor \
                    loaded a pretrained model."
                )

            dataset = self.predict(
                dataset,
                model_name=model_name,
                transforms=transforms,
                prediction_column_prefix=prediction_column_prefix,
                only_predictions=False,
                splits_mapping=splits_mapping,
            )

        results = evaluate(
            dataset,
            metrics,
            target_columns=self.task_target,
            slice_spec=slice_spec,
            prediction_column_prefix=prediction_column_prefix,
            batch_size=batch_size,
            remove_columns=remove_columns,
        )
        return results, dataset<|MERGE_RESOLUTION|>--- conflicted
+++ resolved
@@ -37,22 +37,13 @@
             Sequence[Union[str, WrappedModel]],
             Dict[str, WrappedModel],
         ],
-<<<<<<< HEAD
-        task_features: List[str] = [
-=======
         task_features: Union[str, List[str]] = [
->>>>>>> edb99099
             "age",
             "sex",
             "admission_type",
             "admission_location",
         ],
-<<<<<<< HEAD
-        task_target: List[str] = ["outcome_death"],
-        models_config_path: Optional[Union[str, Dict[str, str]]] = None,
-=======
         task_target: Union[str, List[str]] = ["outcome_death"],
->>>>>>> edb99099
     ):
         """Mortality prediction task for tabular data.
 
@@ -66,20 +57,7 @@
             List of target names.
 
         """
-<<<<<<< HEAD
-        super().__init__(models, task_features, task_target, models_config_path)
-=======
-        self.models = prepare_models(models)
-        self._validate_models()
-        self.task_features = (
-            [task_features] if isinstance(task_features, str) else task_features
-        )
-        self.task_target = (
-            [task_target] if isinstance(task_target, str) else task_target
-        )
-        self.trained_models = []
-        self.pretrained_models = []
->>>>>>> edb99099
+        super().__init__(models, task_features, task_target)
 
     @property
     def task_type(self) -> str:
@@ -123,64 +101,6 @@
         """
         return {n: m.get_params() for n, m in self.models.items()}
 
-<<<<<<< HEAD
-=======
-    def add_model(
-        self,
-        model: Union[str, WrappedModel, Dict[str, WrappedModel]],
-    ):
-        """Add a model to the task.
-
-        Parameters
-        ----------
-        model : Union[str, WrappedModel, Dict[str, WrappedModel]]
-            Model to be added.
-
-        """
-        model_dict = prepare_models(model)
-        if set(model_dict.keys()).issubset(self.list_models()):
-            LOGGER.error(
-                "Failed to add the model. A model with same name already exists."
-            )
-        else:
-            self.models.update(model_dict)
-            LOGGER.info("%s is added to task models.", ", ".join(model_dict.keys()))
-
-    def get_model(self, model_name: Optional[str] = None) -> Tuple[str, WrappedModel]:
-        """Get a model. If more than one model exists, the name should be specified.
-
-        Parameters
-        ----------
-        model_name : Optional[str], optional
-            Model name, required if more than one model exists, by default None
-
-        Returns
-        -------
-        Tuple[str, WrappedModel]
-            The model name and the model object.
-
-        Raises
-        ------
-        ValueError
-            If more than one model exists and no name is specified.
-        ValueError
-            If no model exists with the specified name.
-
-        """
-        if self.models_count > 1 and not model_name:
-            raise ValueError(f"Please specify a model from {self.list_models()}")
-        if model_name and model_name not in self.list_models():
-            raise ValueError(
-                f"The model {model_name} does not exist. "
-                "You can add the model using Task.add_model()"
-            )
-
-        model_name = model_name if model_name else self.list_models()[0]
-        model = self.models[model_name]
-
-        return model_name, model
-
->>>>>>> edb99099
     def train(
         self,
         X: Union[np.ndarray, pd.DataFrame, Dataset, DatasetDict],

--- conflicted
+++ resolved
@@ -36,13 +36,8 @@
             Sequence[Union[str, WrappedModel]],
             Dict[str, WrappedModel],
         ],
-<<<<<<< HEAD
-        task_features: List[str] = "image",
-=======
         task_features: Union[str, List[str]] = "image",
->>>>>>> edb99099
         task_target: Union[str, List[str]] = CXR_TARGET,
-        models_config_path: Optional[Union[str, Dict[str, str]]] = None,
     ):
         """Chest X-ray classification task.
 
@@ -56,19 +51,7 @@
             List of target names.
 
         """
-<<<<<<< HEAD
-        super().__init__(models, task_features, task_target, models_config_path)
-=======
-        self.models = prepare_models(models)
-        self._validate_models()
-        self.task_features = (
-            [task_features] if isinstance(task_features, str) else task_features
-        )
-        self.task_target = (
-            [task_target] if isinstance(task_target, str) else task_target
-        )
-        self.device = get_device()
->>>>>>> edb99099
+        super().__init__(models, task_features, task_target)
 
     @property
     def task_type(self):
@@ -104,87 +87,6 @@
         for model in self.models.values():
             model.initialize()
 
-<<<<<<< HEAD
-=======
-    @property
-    def models_count(self):
-        """Number of models in the task.
-
-        Returns
-        -------
-        int
-            Number of models.
-
-        """
-        return len(self.models)
-
-    def list_models(self):
-        """List the names of the models in the task.
-
-        Returns
-        -------
-        List[str]
-            List of model names.
-
-        """
-        return list(self.models.keys())
-
-    def add_model(
-        self,
-        model: Union[str, WrappedModel, Dict[str, WrappedModel]],
-    ):
-        """Add a model to the task.
-
-        Parameters
-        ----------
-        model : Union[str, WrappedModel, Dict[str, WrappedModel]]
-            Model to be added.
-
-        """
-        model_dict = prepare_models(model)
-        if set(model_dict.keys()).issubset(self.list_models()):
-            LOGGER.error(
-                "Failed to add the model. A model with same name already exists."
-            )
-        else:
-            self.models.update(model_dict)
-            LOGGER.info("%s is added to task models.", ", ".join(model_dict.keys()))
-
-    def get_model(self, model_name: str) -> Tuple[str, WrappedModel]:
-        """Get a model. If more than one model exists, the name should be specified.
-
-        Parameters
-        ----------
-        model_name : Optional[str], optional
-            Model name, required if more than one model exists, by default None
-
-        Returns
-        -------
-        Tuple[str, WrappedModel]
-            The model name and the model object.
-
-        Raises
-        ------
-        ValueError
-            If more than one model exists and no name is specified.
-        ValueError
-            If no model exists with the specified name.
-
-        """
-        if self.models_count > 1 and not model_name:
-            raise ValueError(f"Please specify a model from {self.list_models()}")
-        if model_name and model_name not in self.list_models():
-            raise ValueError(
-                f"The model {model_name} does not exist. "
-                "You can add the model using Task.add_model()"
-            )
-
-        model_name = model_name if model_name else self.list_models()[0]
-        model = self.models[model_name]
-
-        return model_name, model
-
->>>>>>> edb99099
     def predict(
         self,
         dataset: Union[np.ndarray, Dataset, DatasetDict],

"""Test common utility fns."""

import numpy as np
<<<<<<< HEAD
import pandas as pd

from cyclops.utils.common import (
    append_if_missing,
    array_series_conversion,
=======
import pytest

from cyclops.utils.common import (
    append_if_missing,
    list_swap,
    print_dict,
>>>>>>> c078e883
    to_datetime_format,
    to_list,
    to_list_optional,
)


def test_to_list():
    """Test to_list fn."""
    assert to_list("kobe") == ["kobe"]
    assert to_list(np.array([1, 2])) == [1, 2]


def test_to_list_optional():
    """Test to_list_optional fn."""
    assert to_list_optional("kobe") == ["kobe"]
    assert to_list_optional(np.array([1, 2])) == [1, 2]
    assert to_list_optional(None) is None
    assert to_list_optional([1]) == [1]
    assert to_list_optional(None, True) == []


def test_to_datetime_format():
    """Test to_datetime_format fn."""
    date = to_datetime_format("1992-11-07")
    assert date.year == 1992
    assert date.month == 11
    assert date.day == 7


def test_append_if_missing():
    """Test append_if_missing fn."""
    out_list = append_if_missing([3], [3, 4, 5])
    assert out_list == [3, 4, 5]
    out_list = append_if_missing([], ["a"])
    assert out_list == ["a"]
    out_list = append_if_missing(["a", "b"], ["a", "b"])
    assert out_list == ["a", "b"]
    out_list = append_if_missing(["b"], ["a"], to_start=True)
    assert out_list == ["a", "b"]


<<<<<<< HEAD
def test_array_series_conversion():
    """Test array_series_conversion not including out_to='back'."""
    array = np.array([1, np.nan, 2])
    series = pd.Series([1, np.nan, 2])

    # Test single return

    @array_series_conversion(to="array", out_to="array")
    def test1(data):
        assert isinstance(data, np.ndarray)
        return data

    ret = test1(array)
    assert isinstance(ret, np.ndarray)

    ret = test1(series)
    assert isinstance(ret, np.ndarray)

    @array_series_conversion(to="series", out_to="array")
    def test2(data):
        assert isinstance(data, pd.Series)
        return data

    ret = test2(array)
    assert isinstance(ret, np.ndarray)

    ret = test2(series)
    assert isinstance(ret, np.ndarray)

    @array_series_conversion(to="array", out_to="series")
    def test3(data):
        assert isinstance(data, np.ndarray)
        return data

    ret = test3(array)
    assert isinstance(ret, pd.Series)

    ret = test3(series)
    assert isinstance(ret, pd.Series)

    @array_series_conversion(to="series", out_to="series")
    def test4(data):
        assert isinstance(data, pd.Series)
        return data

    ret = test4(array)
    assert isinstance(ret, pd.Series)

    ret = test4(series)
    assert isinstance(ret, pd.Series)

    # Test multiple returns

    @array_series_conversion(to="array", out_to="array")
    def test5(*datas):
        assert all(isinstance(data, np.ndarray) for data in datas)
        return datas

    array_ret, series_ret = test5(array, series)
    assert isinstance(array_ret, np.ndarray)
    assert isinstance(series_ret, np.ndarray)

    @array_series_conversion(to="series", out_to="array")
    def test6(*datas):
        assert all(isinstance(data, pd.Series) for data in datas)
        return datas

    array_ret, series_ret = test6(array, series)
    assert isinstance(array_ret, np.ndarray)
    assert isinstance(series_ret, np.ndarray)

    @array_series_conversion(to="array", out_to="series")
    def test7(*datas):
        assert all(isinstance(data, np.ndarray) for data in datas)
        return datas

    array_ret, series_ret = test7(array, series)
    assert isinstance(array_ret, pd.Series)
    assert isinstance(series_ret, pd.Series)

    @array_series_conversion(to="series", out_to="series")
    def test8(*datas):
        assert all(isinstance(data, pd.Series) for data in datas)
        return datas

    array_ret, series_ret = test8(array, series)
    assert isinstance(array_ret, pd.Series)
    assert isinstance(series_ret, pd.Series)


def test_array_series_conversion_out_to_back():
    """Test array_series_conversion with out_to='back'."""
    array = np.array([1, np.nan, 2])
    series = pd.Series([1, np.nan, 2])

    # Test single return

    # Array to array (no conversion)
    @array_series_conversion(to="array")
    def test1(data):
        assert isinstance(data, np.ndarray)
        return data

    ret = test1(array)
    assert isinstance(ret, np.ndarray)

    # Array to series and back
    @array_series_conversion(to="series")
    def test2(data):
        assert isinstance(data, pd.Series)
        return data

    ret = test2(array)
    assert isinstance(ret, np.ndarray)

    # Series to series (no conversion)
    @array_series_conversion(to="series")
    def test3(data):
        assert isinstance(data, pd.Series)
        return data

    ret = test3(series)
    assert isinstance(ret, pd.Series)

    # Series to to array and back
    @array_series_conversion(to="array")
    def test4(data):
        assert isinstance(data, np.ndarray)
        return data

    ret = test4(series)
    assert isinstance(ret, pd.Series)

    # Test multiple returns

    # To array
    @array_series_conversion(to="array")
    def test5(*datas):
        assert all(isinstance(data, np.ndarray) for data in datas)
        return datas

    array_ret, series_ret = test5(array, series)
    assert isinstance(array_ret, np.ndarray)
    assert isinstance(series_ret, pd.Series)

    # To series
    @array_series_conversion(to="series")
    def test6(*datas):
        assert all(isinstance(data, pd.Series) for data in datas)
        return datas

    array_ret, series_ret = test6(array, series)
    assert isinstance(array_ret, np.ndarray)
    assert isinstance(series_ret, pd.Series)
=======
def test_print_dict(capfd):
    """Test print_dict fn."""
    print_dict({"blackbird": "single"})
    out, _ = capfd.readouterr()
    assert out == "{'blackbird': 'single'}\n"


def test_list_swap():
    """Test list_swap fn."""
    with pytest.raises(ValueError):
        list_swap([0, 1, 2, 8], 4, 1)
    with pytest.raises(ValueError):
        list_swap([0, 1, 2, 8], 1, 4)

    assert list_swap([0, 1, 2, 8], 0, 1) == [1, 0, 2, 8]
>>>>>>> c078e883
<|MERGE_RESOLUTION|>--- conflicted
+++ resolved
@@ -1,20 +1,14 @@
 """Test common utility fns."""
 
 import numpy as np
-<<<<<<< HEAD
 import pandas as pd
+import pytest
 
 from cyclops.utils.common import (
     append_if_missing,
     array_series_conversion,
-=======
-import pytest
-
-from cyclops.utils.common import (
-    append_if_missing,
     list_swap,
     print_dict,
->>>>>>> c078e883
     to_datetime_format,
     to_list,
     to_list_optional,
@@ -56,162 +50,6 @@
     assert out_list == ["a", "b"]
 
 
-<<<<<<< HEAD
-def test_array_series_conversion():
-    """Test array_series_conversion not including out_to='back'."""
-    array = np.array([1, np.nan, 2])
-    series = pd.Series([1, np.nan, 2])
-
-    # Test single return
-
-    @array_series_conversion(to="array", out_to="array")
-    def test1(data):
-        assert isinstance(data, np.ndarray)
-        return data
-
-    ret = test1(array)
-    assert isinstance(ret, np.ndarray)
-
-    ret = test1(series)
-    assert isinstance(ret, np.ndarray)
-
-    @array_series_conversion(to="series", out_to="array")
-    def test2(data):
-        assert isinstance(data, pd.Series)
-        return data
-
-    ret = test2(array)
-    assert isinstance(ret, np.ndarray)
-
-    ret = test2(series)
-    assert isinstance(ret, np.ndarray)
-
-    @array_series_conversion(to="array", out_to="series")
-    def test3(data):
-        assert isinstance(data, np.ndarray)
-        return data
-
-    ret = test3(array)
-    assert isinstance(ret, pd.Series)
-
-    ret = test3(series)
-    assert isinstance(ret, pd.Series)
-
-    @array_series_conversion(to="series", out_to="series")
-    def test4(data):
-        assert isinstance(data, pd.Series)
-        return data
-
-    ret = test4(array)
-    assert isinstance(ret, pd.Series)
-
-    ret = test4(series)
-    assert isinstance(ret, pd.Series)
-
-    # Test multiple returns
-
-    @array_series_conversion(to="array", out_to="array")
-    def test5(*datas):
-        assert all(isinstance(data, np.ndarray) for data in datas)
-        return datas
-
-    array_ret, series_ret = test5(array, series)
-    assert isinstance(array_ret, np.ndarray)
-    assert isinstance(series_ret, np.ndarray)
-
-    @array_series_conversion(to="series", out_to="array")
-    def test6(*datas):
-        assert all(isinstance(data, pd.Series) for data in datas)
-        return datas
-
-    array_ret, series_ret = test6(array, series)
-    assert isinstance(array_ret, np.ndarray)
-    assert isinstance(series_ret, np.ndarray)
-
-    @array_series_conversion(to="array", out_to="series")
-    def test7(*datas):
-        assert all(isinstance(data, np.ndarray) for data in datas)
-        return datas
-
-    array_ret, series_ret = test7(array, series)
-    assert isinstance(array_ret, pd.Series)
-    assert isinstance(series_ret, pd.Series)
-
-    @array_series_conversion(to="series", out_to="series")
-    def test8(*datas):
-        assert all(isinstance(data, pd.Series) for data in datas)
-        return datas
-
-    array_ret, series_ret = test8(array, series)
-    assert isinstance(array_ret, pd.Series)
-    assert isinstance(series_ret, pd.Series)
-
-
-def test_array_series_conversion_out_to_back():
-    """Test array_series_conversion with out_to='back'."""
-    array = np.array([1, np.nan, 2])
-    series = pd.Series([1, np.nan, 2])
-
-    # Test single return
-
-    # Array to array (no conversion)
-    @array_series_conversion(to="array")
-    def test1(data):
-        assert isinstance(data, np.ndarray)
-        return data
-
-    ret = test1(array)
-    assert isinstance(ret, np.ndarray)
-
-    # Array to series and back
-    @array_series_conversion(to="series")
-    def test2(data):
-        assert isinstance(data, pd.Series)
-        return data
-
-    ret = test2(array)
-    assert isinstance(ret, np.ndarray)
-
-    # Series to series (no conversion)
-    @array_series_conversion(to="series")
-    def test3(data):
-        assert isinstance(data, pd.Series)
-        return data
-
-    ret = test3(series)
-    assert isinstance(ret, pd.Series)
-
-    # Series to to array and back
-    @array_series_conversion(to="array")
-    def test4(data):
-        assert isinstance(data, np.ndarray)
-        return data
-
-    ret = test4(series)
-    assert isinstance(ret, pd.Series)
-
-    # Test multiple returns
-
-    # To array
-    @array_series_conversion(to="array")
-    def test5(*datas):
-        assert all(isinstance(data, np.ndarray) for data in datas)
-        return datas
-
-    array_ret, series_ret = test5(array, series)
-    assert isinstance(array_ret, np.ndarray)
-    assert isinstance(series_ret, pd.Series)
-
-    # To series
-    @array_series_conversion(to="series")
-    def test6(*datas):
-        assert all(isinstance(data, pd.Series) for data in datas)
-        return datas
-
-    array_ret, series_ret = test6(array, series)
-    assert isinstance(array_ret, np.ndarray)
-    assert isinstance(series_ret, pd.Series)
-=======
 def test_print_dict(capfd):
     """Test print_dict fn."""
     print_dict({"blackbird": "single"})
@@ -227,4 +65,159 @@
         list_swap([0, 1, 2, 8], 1, 4)
 
     assert list_swap([0, 1, 2, 8], 0, 1) == [1, 0, 2, 8]
->>>>>>> c078e883
+
+
+def test_array_series_conversion():
+    """Test array_series_conversion not including out_to='back'."""
+    array = np.array([1, np.nan, 2])
+    series = pd.Series([1, np.nan, 2])
+
+    # Test single return
+
+    @array_series_conversion(to="array", out_to="array")
+    def test1(data):
+        assert isinstance(data, np.ndarray)
+        return data
+
+    ret = test1(array)
+    assert isinstance(ret, np.ndarray)
+
+    ret = test1(series)
+    assert isinstance(ret, np.ndarray)
+
+    @array_series_conversion(to="series", out_to="array")
+    def test2(data):
+        assert isinstance(data, pd.Series)
+        return data
+
+    ret = test2(array)
+    assert isinstance(ret, np.ndarray)
+
+    ret = test2(series)
+    assert isinstance(ret, np.ndarray)
+
+    @array_series_conversion(to="array", out_to="series")
+    def test3(data):
+        assert isinstance(data, np.ndarray)
+        return data
+
+    ret = test3(array)
+    assert isinstance(ret, pd.Series)
+
+    ret = test3(series)
+    assert isinstance(ret, pd.Series)
+
+    @array_series_conversion(to="series", out_to="series")
+    def test4(data):
+        assert isinstance(data, pd.Series)
+        return data
+
+    ret = test4(array)
+    assert isinstance(ret, pd.Series)
+
+    ret = test4(series)
+    assert isinstance(ret, pd.Series)
+
+    # Test multiple returns
+
+    @array_series_conversion(to="array", out_to="array")
+    def test5(*datas):
+        assert all(isinstance(data, np.ndarray) for data in datas)
+        return datas
+
+    array_ret, series_ret = test5(array, series)
+    assert isinstance(array_ret, np.ndarray)
+    assert isinstance(series_ret, np.ndarray)
+
+    @array_series_conversion(to="series", out_to="array")
+    def test6(*datas):
+        assert all(isinstance(data, pd.Series) for data in datas)
+        return datas
+
+    array_ret, series_ret = test6(array, series)
+    assert isinstance(array_ret, np.ndarray)
+    assert isinstance(series_ret, np.ndarray)
+
+    @array_series_conversion(to="array", out_to="series")
+    def test7(*datas):
+        assert all(isinstance(data, np.ndarray) for data in datas)
+        return datas
+
+    array_ret, series_ret = test7(array, series)
+    assert isinstance(array_ret, pd.Series)
+    assert isinstance(series_ret, pd.Series)
+
+    @array_series_conversion(to="series", out_to="series")
+    def test8(*datas):
+        assert all(isinstance(data, pd.Series) for data in datas)
+        return datas
+
+    array_ret, series_ret = test8(array, series)
+    assert isinstance(array_ret, pd.Series)
+    assert isinstance(series_ret, pd.Series)
+
+
+def test_array_series_conversion_out_to_back():
+    """Test array_series_conversion with out_to='back'."""
+    array = np.array([1, np.nan, 2])
+    series = pd.Series([1, np.nan, 2])
+
+    # Test single return
+
+    # Array to array (no conversion)
+    @array_series_conversion(to="array")
+    def test1(data):
+        assert isinstance(data, np.ndarray)
+        return data
+
+    ret = test1(array)
+    assert isinstance(ret, np.ndarray)
+
+    # Array to series and back
+    @array_series_conversion(to="series")
+    def test2(data):
+        assert isinstance(data, pd.Series)
+        return data
+
+    ret = test2(array)
+    assert isinstance(ret, np.ndarray)
+
+    # Series to series (no conversion)
+    @array_series_conversion(to="series")
+    def test3(data):
+        assert isinstance(data, pd.Series)
+        return data
+
+    ret = test3(series)
+    assert isinstance(ret, pd.Series)
+
+    # Series to to array and back
+    @array_series_conversion(to="array")
+    def test4(data):
+        assert isinstance(data, np.ndarray)
+        return data
+
+    ret = test4(series)
+    assert isinstance(ret, pd.Series)
+
+    # Test multiple returns
+
+    # To array
+    @array_series_conversion(to="array")
+    def test5(*datas):
+        assert all(isinstance(data, np.ndarray) for data in datas)
+        return datas
+
+    array_ret, series_ret = test5(array, series)
+    assert isinstance(array_ret, np.ndarray)
+    assert isinstance(series_ret, pd.Series)
+
+    # To series
+    @array_series_conversion(to="series")
+    def test6(*datas):
+        assert all(isinstance(data, pd.Series) for data in datas)
+        return datas
+
+    array_ret, series_ret = test6(array, series)
+    assert isinstance(array_ret, np.ndarray)
+    assert isinstance(series_ret, pd.Series)
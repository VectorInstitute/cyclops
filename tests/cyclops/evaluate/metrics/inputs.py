--- conflicted
+++ resolved
@@ -8,14 +8,9 @@
 import scipy as sp
 from numpy.typing import ArrayLike
 
-<<<<<<< HEAD
 
-BATCH_SIZE = 32
-NUM_BATCHES = 10
-=======
 BATCH_SIZE = 16
 NUM_BATCHES = 8
->>>>>>> bb12066a
 NUM_CLASSES = 10
 NUM_LABELS = 5
 THRESHOLD = random.random()
@@ -89,7 +84,7 @@
         Input(
             target=np.random.randint(0, NUM_CLASSES, (NUM_BATCHES, BATCH_SIZE)),
             preds=sp.special.softmax(
-                np.random.randn(NUM_BATCHES, BATCH_SIZE, NUM_CLASSES), axis=-1
+                np.random.randn(NUM_BATCHES, BATCH_SIZE, NUM_CLASSES), axis=-1,
             ),
         ),
         id="input[probs]",
@@ -98,7 +93,7 @@
         Input(
             target=np.random.randint(0, NUM_CLASSES, (NUM_BATCHES, BATCH_SIZE)),
             preds=sp.special.log_softmax(
-                (np.random.rand(NUM_BATCHES, BATCH_SIZE, NUM_CLASSES)), axis=-1
+                (np.random.rand(NUM_BATCHES, BATCH_SIZE, NUM_CLASSES)), axis=-1,
             ),
         ),
         id="input[logits]",

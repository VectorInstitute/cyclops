--- conflicted
+++ resolved
@@ -8,6 +8,7 @@
 from sklearn.metrics import (
     multilabel_confusion_matrix as sk_multilabel_confusion_matrix,
 )
+from sklearn.preprocessing import label_binarize
 
 from cyclops.evaluate.metrics.functional.stat_scores import stat_scores
 from cyclops.evaluate.metrics.stat_scores import StatScores
@@ -21,26 +22,14 @@
     _multiclass_cases,
     _multilabel_cases,
 )
-<<<<<<< HEAD
-=======
-from sklearn.metrics import confusion_matrix as sk_confusion_matrix
-from sklearn.metrics import (
-    multilabel_confusion_matrix as sk_multilabel_confusion_matrix,
-)
-from sklearn.preprocessing import label_binarize
-
-from cyclops.evaluate.metrics.functional.stat_scores import stat_scores
-from cyclops.evaluate.metrics.stat_scores import StatScores
-from cyclops.evaluate.metrics.utils import sigmoid
->>>>>>> bb12066a
 
 
 def _sk_stat_scores_binary(
-    target: np.ndarray, preds: np.ndarray, threshold: float
+    target: np.ndarray, preds: np.ndarray, threshold: float,
 ) -> np.ndarray:
     """Compute stat scores for binary case using sklearn."""
     if np.issubdtype(preds.dtype, np.floating):
-        if not ((0 < preds) & (preds < 1)).all():
+        if not ((preds > 0) & (preds < 1)).all():
             preds = sigmoid(preds)
         preds = (preds >= threshold).astype(np.uint8)
 
@@ -50,7 +39,7 @@
         preds = label_binarize(np.expand_dims(preds, axis=0), classes=[0, 1])
 
     tn, fp, fn, tp = sk_confusion_matrix(
-        y_true=target, y_pred=preds, labels=[0, 1]
+        y_true=target, y_pred=preds, labels=[0, 1],
     ).ravel()
     return np.array([tp, fp, tn, fn, tp + fn])
 
@@ -85,7 +74,7 @@
 
 
 def _sk_stat_scores_multiclass(
-    target: np.ndarray, preds: np.ndarray, classwise: bool
+    target: np.ndarray, preds: np.ndarray, classwise: bool,
 ) -> np.ndarray:
     """Compute stat scores for multiclass case using sklearn."""
     if preds.ndim == target.ndim + 1:
@@ -94,15 +83,15 @@
     # convert 0D arrays to one-hot
     if target.ndim == 0:
         target = label_binarize(
-            np.expand_dims(target, axis=0), classes=list(range(NUM_CLASSES))
+            np.expand_dims(target, axis=0), classes=list(range(NUM_CLASSES)),
         )
     if preds.ndim == 0:
         preds = label_binarize(
-            np.expand_dims(preds, axis=0), classes=list(range(NUM_CLASSES))
+            np.expand_dims(preds, axis=0), classes=list(range(NUM_CLASSES)),
         )
 
     confmat = sk_multilabel_confusion_matrix(
-        y_true=target, y_pred=preds, labels=list(range(NUM_CLASSES))
+        y_true=target, y_pred=preds, labels=list(range(NUM_CLASSES)),
     )
 
     tn = confmat[:, 0, 0]
@@ -165,7 +154,7 @@
 ) -> np.ndarray:
     """Compute stat scores for multilabel case using sklearn."""
     if np.issubdtype(preds.dtype, np.floating):
-        if not ((0 < preds) & (preds < 1)).all():
+        if not ((preds > 0) & (preds < 1)).all():
             preds = sigmoid(preds)
         preds = (preds >= threshold).astype(np.uint8)
 
@@ -203,7 +192,7 @@
             preds=preds,
             metric_functional=stat_scores,
             sk_metric=partial(
-                _sk_stat_scores_multilabel, threshold=THRESHOLD, labelwise=labelwise
+                _sk_stat_scores_multilabel, threshold=THRESHOLD, labelwise=labelwise,
             ),
             metric_args={
                 "task": "multilabel",
@@ -222,7 +211,7 @@
             preds=preds,
             metric_class=StatScores,
             sk_metric=partial(
-                _sk_stat_scores_multilabel, threshold=THRESHOLD, labelwise=labelwise
+                _sk_stat_scores_multilabel, threshold=THRESHOLD, labelwise=labelwise,
             ),
             metric_args={
                 "task": "multilabel",

"""Optimizer."""

import datetime
import math

import numpy as np
import torch
from datetime import datetime
import matplotlib.pyplot as plt


class Optimizer:
    """Optimizer Class.

    Attributes
    ----------
    model: torch.nn.Module
        Pytorch model to optimize (e.g. RNNModel, LSTMModel, GRUModel)
    loss_fn: function
        Loss function
    optimizer: torch.optim
        Optimization algorithm (e.g. Adam)

    """

    def __init__(
        self,
        model,
        loss_fn,
        optimizer,
        activation,
        lr_scheduler,
        reweight_positive=None,
    ):
        self.model = model
        self.loss_fn = loss_fn
        self.optimizer = optimizer
        self.activation = activation
        self.lr_scheduler = lr_scheduler
        self.train_losses = []
        self.val_losses = []
        self.device = model.device
        self.reweight_positive = reweight_positive

    def reweight_loss(self, loss, y):
        if isinstance(self.reweight_positive, float) or isinstance(
            self.reweight_positive, np.float64
        ):
            loss[y.squeeze() == 1] *= self.reweight_positive
        elif self.reweight_positive == "mini-batch":
            loss[y.squeeze() == 1] *= (y == 0).sum() / (y == 1).sum()

        return loss

    def train_step(self, x, y):
        # Sets model to train mode
        self.model.train(True)

        # Makes predictions
        yhat = self.model(x)

        # Computes loss
        loss = self.loss_fn(yhat.squeeze(), y.squeeze())

        # Reweight the losses
        loss = self.reweight_loss(loss, y)

        # Mask out the loss for -1 labels.
        loss *= ~y.eq(-1).squeeze()

        # Take mean of loss.
        loss = loss.sum() / (~y.eq(-1)).sum()

        # Computes gradients
        loss.backward()

        # self.model.float()
        # Updates parameters and zeroes gradients
        self.optimizer.step()
        self.optimizer.zero_grad()

        # Returns the loss
        return loss.item()

    def train(
        self,
        train_loader,
        val_loader,
        batch_size=64,
        n_epochs=50,
        n_features=1,
        timesteps=-1,
        model_path=None,
    ):
        """Train pytorch model.

        Parameters
        ----------
        train_loader: DataLoader
            Dataset object containing training set.
        val_loader: DataLoader
            Dataset object containing validation set.
        batch_size: int
            Number of samples to train before updating model parameters.
        n_epochs: int
            Number of complete passes through the training set.
        n_features: int
            Number of features.
<<<<<<< HEAD
            
        """ 
        if model_path is None:
            model_path = f'checkpoint_{datetime.now().strftime("%Y-%m-%d %H:%M:%S")}'
            
=======

        """
        model_path = f'checkpoint_{datetime.now().strftime("%Y-%m-%d %H:%M:%S")}'
>>>>>>> 0a2e53fc
        best_loss = math.inf

        for epoch in range(1, n_epochs + 1):
            batch_losses = []
            for x_batch, y_batch in train_loader:
                x_batch = x_batch.to(self.device)
                y_batch = y_batch.to(self.device)
                loss = self.train_step(x_batch, y_batch)

                assert not (np.isnan(loss).any())

                batch_losses.append(loss)
            training_loss = np.mean(batch_losses)
            self.train_losses.append(training_loss)

            with torch.no_grad():
                batch_val_losses = []
                for x_val, y_val in val_loader:
                    x_val = x_val.to(self.device)
                    y_val = y_val.to(self.device)
                    self.model.eval()
                    yhat = self.model(x_val)
                    val_loss = self.loss_fn(yhat.squeeze(), y_val.squeeze())

                    # Reweight the losses
                    val_loss = self.reweight_loss(val_loss, y_val)

                    # Mask out the loss for -1 labels.
                    val_loss *= ~y_val.eq(-1).squeeze()

                    # Take mean of loss.
                    val_loss = (val_loss.sum() / (~y_val.eq(-1)).sum()).item()

                    assert not (np.isnan(val_loss).any())

                    batch_val_losses.append(val_loss)
                validation_loss = np.mean(batch_val_losses)
                self.val_losses.append(validation_loss)

            torch.save(self.model.state_dict(), model_path)
            print(
                f"[{epoch}/{n_epochs}] Training loss: {training_loss:.4f}\t Validation loss: {validation_loss:.4f}"
            )
            self.lr_scheduler.step()

    def evaluate(
        self, test_loader, batch_size=1, n_features=1, timesteps=-1, flatten=True
    ):
        """Evaluate pytorch model.

        Parameters
        ----------
        test_loader: DataLoader
            Dataset object containing test set.
        batch_size: int
            Number of samples to evaluate at a time.

        """
        with torch.no_grad():
            y_pred_values = []
            y_test_labels = []
            y_pred_labels = []
            for x_test, y_test in test_loader:
                # x_test = x_test.view([batch_size, timesteps, n_features]).to(
                #    self.device
                # )
                x_test = x_test.to(self.device)
                y_test = y_test.to(self.device)
                self.model.eval()
                y_hat = self.activation(self.model(x_test))
                y_pred_values.append(y_hat.cpu().detach())
                y_test_labels.append(y_test.cpu().detach())
                y_pred_labels.append(torch.round(y_hat).cpu().detach())

        y_test_labels = np.concatenate(y_test_labels)
        y_pred_labels = np.concatenate(y_pred_labels)
        y_pred_values = np.concatenate(y_pred_values)

        if flatten:
            return (y.flatten() for y in [y_test_labels, y_pred_values, y_pred_labels])

        return y_test_labels, y_pred_values, y_pred_labels

    def plot_losses(self):
        plt.plot(self.train_losses, label="Training loss")
        plt.plot(self.val_losses, label="Validation loss")
        plt.legend()
        plt.title("Losses")
        plt.show()
        plt.close()<|MERGE_RESOLUTION|>--- conflicted
+++ resolved
@@ -106,17 +106,10 @@
             Number of complete passes through the training set.
         n_features: int
             Number of features.
-<<<<<<< HEAD
             
         """ 
         if model_path is None:
             model_path = f'checkpoint_{datetime.now().strftime("%Y-%m-%d %H:%M:%S")}'
-            
-=======
-
-        """
-        model_path = f'checkpoint_{datetime.now().strftime("%Y-%m-%d %H:%M:%S")}'
->>>>>>> 0a2e53fc
         best_loss = math.inf
 
         for epoch in range(1, n_epochs + 1):

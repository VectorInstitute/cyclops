[tool.poetry]
name = "pycyclops"
version = "0.2.2"
description = "Framework for healthcare ML implementation"
authors = ["Vector AI Engineering <cyclops@vectorinstitute.ai>"]
license = "Apache-2.0"
repository = "https://github.com/VectorInstitute/cyclops"
documentation = "https://vectorinstitute.github.io/cyclops/"
packages = [
    { include = "cyclops" },
]
readme = "README.md"

[tool.poetry.dependencies]
python = ">=3.9, <3.11"
pandas = "^2.0"
numpy = "^1.24.0"
scikit-learn = "^1.2.2"
scipy = "^1.11.0"
datasets = "^2.15.0"
psutil = "^5.9.4"
pyarrow = "^14.0.0"
pydantic = "^1.10.11"
Jinja2 = "^3.1.2"
spdx-tools = "^0.8.1"
pybtex = "^0.24.0"
kaleido = "0.2.1"
scour = "^0.38.2"
plotly = "^5.7.0"
pillow = "^9.5.0"
array-api-compat = "^1.4"
hydra-core = "^1.2.0"

# Optional dependencies
monai = { version = "^1.3.0", extras = ["itk"], optional = true }
torch = { version = "^1.11.0", optional = true }
torchvision = { version = "^0.14.0", optional = true }
torchxrayvision = { version = "^1.2.0", optional = true }
xgboost = { version = "^1.5.2", optional = true }
alibi = { version = "^0.9.4", optional = true, extras = ["shap"] }
alibi-detect = { version = "^0.11.0", optional = true, extras = ["torch"] }
llvmlite = { version = "^0.40.0", optional = true }
<<<<<<< HEAD
sphinx-book-theme = "^1.1.0"
=======
>>>>>>> 8fb3cf11
nbsphinx = "^0.9.3"

[tool.poetry.group.xgboost]
optional = true

[tool.poetry.group.xgboost.dependencies]
xgboost = "^1.5.2"

[tool.poetry.group.torch]
optional = true

[tool.poetry.group.torch.dependencies]
torch = "^1.11.0"

[tool.poetry.group.torchvision]
optional = true

[tool.poetry.group.torchvision.dependencies]
torchvision = "^0.14.0"

[tool.poetry.group.torchxrayvision]
optional = true

[tool.poetry.group.torchxrayvision.dependencies]
torch = "^1.11.0"
torchxrayvision = "^1.2.0"

[tool.poetry.group.monai]
optional = true

[tool.poetry.group.monai.dependencies]
torch = "^1.11.0"
monai = "^1.1.0"

[tool.poetry.group.alibi]
optional = true

[tool.poetry.group.alibi.dependencies]
llvmlite = "^0.40.0"
alibi = "^0.9.4"

[tool.poetry.group.alibi-detect]
optional = true

[tool.poetry.group.alibi-detect.dependencies]
llvmlite = "^0.40.0"
torch = "^1.11.0"
alibi-detect = { version = "^0.11.0", extras = ["torch"] }

[tool.poetry.group.test]
optional = true

[tool.poetry.group.test.dependencies]
pytest = "^7.1.1"
pre-commit = "^2.17.0"
black = "^22.1.0"
pytest-cov = "^3.0.0"
codecov = "^2.1.13"
nbstripout = "^0.6.1"
mypy = "^1.7.0"
ruff = "^0.1.0"
nbqa = { version = "^1.7.0", extras = ["toolchain"] }
cycquery = "^0.1.2" # used for integration test
torchmetrics = {version = "^1.2.0", extras = ["classification", "regression"]}

[tool.poetry.group.docs]
optional = true

[tool.poetry.group.docs.dependencies]
numpydoc = "^1.2"
sphinx = "^7.2.5"
sphinx-rtd-theme = "^2.0.0rc2"
sphinxcontrib-apidoc = "^0.4.0"
sphinx-autodoc-typehints = "^1.24.0"
myst-parser = "^2.0.0"
sphinx-copybutton = "^0.5.0"
sphinx-autoapi = "^2.0.0"
nbsphinx = "^0.9.3"
ipython = "^8.8.0"
ipykernel = "^6.23.0"
kaggle = "^1.5.13"

[tool.poetry.group.dev]
optional = true

[tool.poetry.group.dev.dependencies]
cycquery = "^0.1.0"
seaborn = "^0.11.2"
matplotlib = "^3.5.1"
jupyter = "^1.0.0"
jupyterlab = "^3.4.2"
ipympl = "^0.9.3"
ipywidgets = "^8.0.6"
torchmetrics = {version = "^1.2.0", extras = ["classification", "regression"]}
cupy = "^12.2.0"
mpi4py = {git = "https://github.com/mpi4py/mpi4py"}
lightning = "^2.1.0"
imbalanced-learn = "^0.11.0"

[tool.poetry.extras]
torch = ["torch"]
torchvision = ["torchvision"]
torchxrayvision = ["torch", "torchxrayvision"]
monai = ["torch", "monai"]
xgboost = ["xgboost"]
alibi = ["llvmlite", "alibi"]
alibi-detect = ["torch", "llvmlite", "alibi-detect"]
all = ["torch", "torchvision", "torchxrayvision", "llvmlite", "monai", "xgboost", "alibi", "alibi-detect"]

[tool.mypy]
plugins = ["numpy.typing.mypy_plugin"]
ignore_missing_imports = true
install_types = true
pretty = true
namespace_packages = true
explicit_package_bases = true
non_interactive = true
warn_unused_configs = true
allow_any_generics = false
allow_subclassing_any = false
allow_untyped_calls = false
allow_untyped_defs = false
allow_incomplete_defs = false
check_untyped_defs = true
allow_untyped_decorators = false
warn_redundant_casts = true
warn_unused_ignores = true
warn_return_any = true
implicit_reexport = false
strict_equality = true
extra_checks = true

[tool.ruff]
include = ["*.py", "pyproject.toml", "*.ipynb"]
select = [
    "A", # flake8-builtins
    "B", # flake8-bugbear
    "COM", # flake8-commas
    "C4", # flake8-comprehensions
    "RET", # flake8-return
    "SIM", # flake8-simplify
    "ICN", # flake8-import-conventions
    "Q", # flake8-quotes
    "RSE", # flake8-raise
    "D", # pydocstyle
    "E", # pycodestyle
    "F", # pyflakes
    "I", # isort
    "W", # pycodestyle
    "N", # pep8-naming
    "ERA", # eradicate
    "PL", # pylint
]
fixable = ["A", "B", "COM", "C4", "RET", "SIM", "ICN", "Q", "RSE", "D", "E", "F", "I", "W", "N", "ERA", "PL"]
line-length = 88
exclude = [
    "use_cases",
    "nbs",
]
ignore = [
    "B905", # `zip()` without an explicit `strict=` parameter
    "E501", # line too long
    "D203", # 1 blank line required before class docstring
    "D213", # Multi-line docstring summary should start at the second line
    "PLR2004", # Replace magic number with named constant
    "PLR0913", # Too many arguments
]

# Ignore import violations in all `__init__.py` files.
[tool.ruff.per-file-ignores]
"__init__.py" = ["E402", "F401", "F403", "F811"]

[tool.ruff.pep8-naming]
ignore-names = ["X*", "setUp"]

[tool.ruff.isort]
lines-after-imports = 2

[tool.ruff.pydocstyle]
convention = "numpy"

[tool.ruff.pycodestyle]
max-doc-length = 88

[tool.pytest.ini_options]
markers = [
    "integration_test: marks tests as integration tests",
]

[tool.coverage]
    [tool.coverage.run]
    source=["cyclops"]
    omit=["tests/*", "*__init__.py"]

[build-system]
requires = ["poetry-core>=1.0.0"]
build-backend = "poetry.core.masonry.api"<|MERGE_RESOLUTION|>--- conflicted
+++ resolved
@@ -40,11 +40,6 @@
 alibi = { version = "^0.9.4", optional = true, extras = ["shap"] }
 alibi-detect = { version = "^0.11.0", optional = true, extras = ["torch"] }
 llvmlite = { version = "^0.40.0", optional = true }
-<<<<<<< HEAD
-sphinx-book-theme = "^1.1.0"
-=======
->>>>>>> 8fb3cf11
-nbsphinx = "^0.9.3"
 
 [tool.poetry.group.xgboost]
 optional = true
@@ -125,6 +120,7 @@
 ipython = "^8.8.0"
 ipykernel = "^6.23.0"
 kaggle = "^1.5.13"
+sphinx-book-theme = "^1.1.0"
 
 [tool.poetry.group.dev]
 optional = true

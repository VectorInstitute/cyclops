--- conflicted
+++ resolved
@@ -113,19 +113,9 @@
     "skl2onnx>=1.16.0,<2.0.0"
 ]
 
-<<<<<<< HEAD
 triton = [
     "bentoml>=1.2.5,<2.0.0"
 ]
-=======
-[tool.poetry.group.deploy_models.dependencies]
-aiohttp = "^3.9.2"
-bentoml = { version = "1.4.8", extras = ["triton"] }
-torchxrayvision = "^1.2.1"
-kaggle = "^1.5.13"
-onnx = "^1.15.0"
-skl2onnx = "^1.16.0"
->>>>>>> 4a0d6834
 
 deploy_report = [
     "fastapi>=0.111.0,<0.112.0",

--- conflicted
+++ resolved
@@ -38,6 +38,11 @@
 pillow = { version = "^9.5.0", optional = true }
 array-api-compat = {version = "^1.4", optional = true}
 
+[tool.poetry.group.query.dependencies]
+psycopg2 = "^2.9.5"
+hydra-core = "^1.2.0"
+SQLAlchemy = "^1.4.32, <2.0"
+
 [tool.poetry.group.models.dependencies]
 hydra-core = "^1.2.0"
 scikit-learn = "^1.2.2"
@@ -106,15 +111,18 @@
 mpi4py = {git = "https://github.com/mpi4py/mpi4py"}
 lightning = "^2.1.0"
 
+[tool.poetry.group.interface.dependencies]
+dash = "^2.4.1"
+dash-iconify = "^0.1.2"
+dash-mantine-components = "^0.10.2"
+dash-cool-components = "0.1.8"
+dash-bootstrap-components = "^1.1.0"
+Flask-Caching = "^1.10.1"
+
 [tool.poetry.extras]
-<<<<<<< HEAD
 query = ["psycopg2", "hydra-core", "SQLAlchemy"]
 models = ["hydra-core", "scikit-learn", "torch", "torchxrayvision", "xgboost", "alibi", "alibi-detect", "llvmlite", "array-api-compat"]
 report = ["pydantic", "spdx-tools", "pybtex", "kaleido", "scour", "category-encoders", "plotly", "pillow"]
-=======
-models = ["hydra-core", "scikit-learn", "torch", "torchxrayvision", "xgboost", "alibi", "alibi-detect", "llvmlite"]
-report = ["pydantic", "spdx-tools", "pybtex", "kaleido", "scour", "plotly", "pillow"]
->>>>>>> d9a6258e
 
 [tool.mypy]
 ignore_missing_imports = true

--- conflicted
+++ resolved
@@ -74,7 +74,7 @@
 codecov = "^2.1.13"
 nbstripout = "^0.6.1"
 mypy = "^1.0.0"
-ruff = "^0.0.264"
+ruff = "^0.0.285"
 
 [tool.poetry.group.docs.dependencies]
 numpydoc = "^1.2"
@@ -136,30 +136,20 @@
 strict_equality = true
 strict_concatenate = true
 
-<<<<<<< HEAD
-[tool.isort]
-profile = "black"
-=======
-[tool.pylint]
-    [tool.pylint.master]
-    disable=["import-error", "duplicate-code", "no-value-for-parameter"]
-    ignore-paths=["^tests/package/.*$"]
-
-    [tool.pylint.format]
-    max-line-length=88
-    max-args=20
-    max-attributes=20
-    max-branches=15
-    max-locals=40
-    max-statements=100
-    min-public-methods=1
-
-    [tool.pylint.typecheck]
-    generated-members=["numpy.*", "torch.*"]
->>>>>>> bb12066a
-
 [tool.ruff]
-select = ["B", "C", "D", "E", "F", "I", "W"]
+select = ["A", "B", "COM", "C4", "RET", "SIM", "D", "E", "F", "I", "W", "N"]
+# A - flake8-builtins
+# B - flake8-bugbear
+# COM - flake8-commas
+# C4 - flake8-comprehensions
+# RET - flake8-return
+# SIM - flake8-simplify
+# D - pydocstyle
+# E, W - pycodestyle
+# F - pyflakes
+# I - isort
+# N - pep8-naming
+fixable = ["A", "B", "COM", "C4", "RET", "SIM", "D", "E", "F", "I", "W", "N"]
 line-length = 88
 exclude = [
     "cyclops/process",
@@ -178,17 +168,12 @@
 [tool.ruff.per-file-ignores]
 "__init__.py" = ["E402", "F401", "F403", "F811"]
 
-<<<<<<< HEAD
 [tool.ruff.isort]
 lines-after-imports = 2
-=======
-    [tool.pylint.'MESSAGES CONTROL']
-    extension-pkg-whitelist = "pydantic"
 
 [tool.flake8]
 max-line-length = 88
 extend-ignore = ["E203", "W503", "F401"]
->>>>>>> bb12066a
 
 [tool.pytest.ini_options]
 markers = [

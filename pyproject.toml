[tool.poetry]
name = "pycyclops"
version = "0.2.0.dev0"
description = "Framework for healthcare ML implementation"
authors = ["Vector AI Engineering <cyclops@vectorinstitute.ai>"]
license = "Apache-2.0"
repository = "https://github.com/VectorInstitute/cyclops"
documentation = "https://vectorinstitute.github.io/cyclops/"
packages = [
    { include = "cyclops" },
]
readme = "README.md"

[tool.poetry.dependencies]
python = ">=3.9, <3.11"
pandas = "^2.0"
numpy = "^1.24.4"
<<<<<<< HEAD
scikit-learn = "^1.2.2"
scipy = "^1.11.0"
datasets = "^2.10.1"
=======
datasets = "^2.15.0"
>>>>>>> 03f6c5ce
psutil = "^5.9.4"
pyarrow = "^14.0.0"
pydantic = "^1.10.11"
Jinja2 = "^3.1.2"
spdx-tools = "^0.8.1"
pybtex = "^0.24.0"
kaleido = "0.2.1"
scour = "^0.38.2"
plotly = "^5.7.0"
pillow = "^9.5.0"
array-api-compat = "^1.4"
hydra-core = "^1.2.0"

<<<<<<< HEAD
# Optional dependencies
monai = { version = "^1.1.0", extras = ["itk"], optional = true }
=======
monai = { version = "^1.3.0", extras = ["itk"], optional = true }
hydra-core = { version = "^1.2.0", optional = true }
scikit-learn = { version = "^1.2.2", optional = true }
>>>>>>> 03f6c5ce
torch = { version = "^1.11.0", optional = true }
torchvision = { version = "^0.14.0", optional = true }
torchxrayvision = { version = "^1.2.0", optional = true }
xgboost = { version = "^1.5.2", optional = true }
alibi = { version = "^0.9.4", optional = true, extras = ["shap"] }
alibi-detect = { version = "^0.11.0", optional = true, extras = ["torch"] }
llvmlite = { version = "^0.40.0", optional = true }

[tool.poetry.group.xgboost]
optional = true

[tool.poetry.group.xgboost.dependencies]
xgboost = "^1.5.2"

[tool.poetry.group.torch]
optional = true

[tool.poetry.group.torch.dependencies]
torch = "^1.11.0"

[tool.poetry.group.torchvision]
optional = true

[tool.poetry.group.torchvision.dependencies]
torchvision = "^0.14.0"

[tool.poetry.group.torchxrayvision]
optional = true

[tool.poetry.group.torchxrayvision.dependencies]
torch = "^1.11.0"
torchxrayvision = "^1.2.0"

[tool.poetry.group.monai]
optional = true

[tool.poetry.group.monai.dependencies]
torch = "^1.11.0"
monai = "^1.1.0"

[tool.poetry.group.alibi]
optional = true

[tool.poetry.group.alibi.dependencies]
llvmlite = "^0.40.0"
alibi = "^0.9.4"

[tool.poetry.group.alibi-detect]
optional = true

[tool.poetry.group.alibi-detect.dependencies]
llvmlite = "^0.40.0"
<<<<<<< HEAD
torch = "^1.11.0"
alibi-detect = { version = "^0.11.0", extras = ["torch"] }
=======
array-api-compat = {version = "^1.4"}
monai = { version = "^1.3.0", extras = ["itk"] }
>>>>>>> 03f6c5ce

[tool.poetry.group.test]
optional = true

[tool.poetry.group.test.dependencies]
pytest = "^7.1.1"
pre-commit = "^2.17.0"
black = "^22.1.0"
pytest-cov = "^3.0.0"
codecov = "^2.1.13"
nbstripout = "^0.6.1"
mypy = "^1.0.0"
ruff = "^0.1.0"
nbqa = { version = "^1.7.0", extras = ["toolchain"] }
cycquery = "^0.1.2" # used for integration test
torchmetrics = {version = "^1.2.0", extras = ["classification"]}

[tool.poetry.group.docs]
optional = true

[tool.poetry.group.docs.dependencies]
numpydoc = "^1.2"
sphinx = "^7.2.5"
sphinx-rtd-theme = "^2.0.0rc2"
sphinxcontrib-apidoc = "^0.4.0"
sphinx-autodoc-typehints = "^1.24.0"
myst-parser = "^2.0.0"
sphinx-copybutton = "^0.5.0"
sphinx-autoapi = "^2.0.0"
nbsphinx = "^0.8.11"
ipython = "^8.8.0"
ipykernel = "^6.23.0"
kaggle = "^1.5.13"

[tool.poetry.group.dev]
optional = true

[tool.poetry.group.dev.dependencies]
cycquery = "^0.1.0"
seaborn = "^0.11.2"
matplotlib = "^3.5.1"
jupyter = "^1.0.0"
jupyterlab = "^3.4.2"
ipympl = "^0.9.3"
ipywidgets = "^8.0.6"
torchmetrics = {version = "^1.2.0", extras = ["classification"]}
cupy = "^12.2.0"
mpi4py = {git = "https://github.com/mpi4py/mpi4py"}
lightning = "^2.1.0"

[tool.poetry.extras]
torch = ["torch"]
torchxrayvision = ["torch", "torchxrayvision"]
monai = ["torch", "monai"]
xgboost = ["xgboost"]
alibi = ["llvmlite", "alibi"]
alibi-detect = ["torch", "llvmlite", "alibi-detect"]

[tool.mypy]
ignore_missing_imports = true
install_types = true
pretty = true
namespace_packages = true
explicit_package_bases = true
non_interactive = true
warn_unused_configs = true
allow_any_generics = false
allow_subclassing_any = false
allow_untyped_calls = false
allow_untyped_defs = false
allow_incomplete_defs = false
check_untyped_defs = true
allow_untyped_decorators = false
warn_redundant_casts = true
warn_unused_ignores = true
warn_return_any = true
implicit_reexport = false
strict_equality = true
extra_checks = true

[tool.ruff]
include = ["*.py", "pyproject.toml", "*.ipynb"]
select = [
    "A", # flake8-builtins
    "B", # flake8-bugbear
    "COM", # flake8-commas
    "C4", # flake8-comprehensions
    "RET", # flake8-return
    "SIM", # flake8-simplify
    "ICN", # flake8-import-conventions
    "Q", # flake8-quotes
    "RSE", # flake8-raise
    "D", # pydocstyle
    "E", # pycodestyle
    "F", # pyflakes
    "I", # isort
    "W", # pycodestyle
    "N", # pep8-naming
    "ERA", # eradicate
    "PL", # pylint
]
fixable = ["A", "B", "COM", "C4", "RET", "SIM", "ICN", "Q", "RSE", "D", "E", "F", "I", "W", "N", "ERA", "PL"]
line-length = 88
exclude = [
    "cyclops/process",
    "use_cases",
    "nbs",
]
ignore = [
    "B905", # `zip()` without an explicit `strict=` parameter
    "E501", # line too long
    "D203", # 1 blank line required before class docstring
    "D213", # Multi-line docstring summary should start at the second line
    "PLR2004", # Replace magic number with named constant
    "PLR0913", # Too many arguments
]

# Ignore import violations in all `__init__.py` files.
[tool.ruff.per-file-ignores]
"__init__.py" = ["E402", "F401", "F403", "F811"]

[tool.ruff.pep8-naming]
ignore-names = ["X*", "setUp"]

[tool.ruff.isort]
lines-after-imports = 2

[tool.ruff.pydocstyle]
convention = "numpy"

[tool.ruff.pycodestyle]
max-doc-length = 88

[tool.pytest.ini_options]
markers = [
    "integration_test: marks tests as integration tests",
]

[tool.coverage]
    [tool.coverage.run]
    source=["cyclops"]
    omit=["tests/*", "*__init__.py"]

[build-system]
requires = ["poetry-core>=1.0.0"]
build-backend = "poetry.core.masonry.api"<|MERGE_RESOLUTION|>--- conflicted
+++ resolved
@@ -15,13 +15,9 @@
 python = ">=3.9, <3.11"
 pandas = "^2.0"
 numpy = "^1.24.4"
-<<<<<<< HEAD
 scikit-learn = "^1.2.2"
 scipy = "^1.11.0"
-datasets = "^2.10.1"
-=======
 datasets = "^2.15.0"
->>>>>>> 03f6c5ce
 psutil = "^5.9.4"
 pyarrow = "^14.0.0"
 pydantic = "^1.10.11"
@@ -35,14 +31,8 @@
 array-api-compat = "^1.4"
 hydra-core = "^1.2.0"
 
-<<<<<<< HEAD
 # Optional dependencies
-monai = { version = "^1.1.0", extras = ["itk"], optional = true }
-=======
 monai = { version = "^1.3.0", extras = ["itk"], optional = true }
-hydra-core = { version = "^1.2.0", optional = true }
-scikit-learn = { version = "^1.2.2", optional = true }
->>>>>>> 03f6c5ce
 torch = { version = "^1.11.0", optional = true }
 torchvision = { version = "^0.14.0", optional = true }
 torchxrayvision = { version = "^1.2.0", optional = true }
@@ -95,13 +85,8 @@
 
 [tool.poetry.group.alibi-detect.dependencies]
 llvmlite = "^0.40.0"
-<<<<<<< HEAD
 torch = "^1.11.0"
 alibi-detect = { version = "^0.11.0", extras = ["torch"] }
-=======
-array-api-compat = {version = "^1.4"}
-monai = { version = "^1.3.0", extras = ["itk"] }
->>>>>>> 03f6c5ce
 
 [tool.poetry.group.test]
 optional = true
